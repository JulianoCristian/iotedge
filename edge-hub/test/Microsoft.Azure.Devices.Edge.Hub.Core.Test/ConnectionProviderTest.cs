// Copyright (c) Microsoft. All rights reserved.
// Licensed under the MIT license. See LICENSE file in the project root for full license information.
namespace Microsoft.Azure.Devices.Edge.Hub.Core.Test
{
    using System;
    using System.Threading.Tasks;

    using Microsoft.Azure.Devices.Edge.Hub.Core.Identity;
    using Microsoft.Azure.Devices.Edge.Util.Test.Common;

    using Moq;

    using Xunit;

    public class ConnectionProviderTest
    {
        [Fact]
        [Unit]
        public void ConnectionProviderConstructor_NullConnectionManagerTest()
        {
            var edgeHub = Mock.Of<IEdgeHub>();

            Assert.Throws<ArgumentNullException>(() => new ConnectionProvider(null, edgeHub));
        }

        [Fact]
        [Unit]
        public void ConnectionProviderConstructor_NullEdgeHubTest()
        {
            var connectionManager = Mock.Of<IConnectionManager>();

            Assert.Throws<ArgumentNullException>(() => new ConnectionProvider(connectionManager, null));
        }

        [Fact]
        [Unit]
        public void ConnectionProviderConstructorTest()
        {
            var connectionManager = Mock.Of<IConnectionManager>();
            var edgeHub = Mock.Of<IEdgeHub>();

            Assert.NotNull(new ConnectionProvider(connectionManager, edgeHub));
        }

        [Fact]
        [Unit]
        public async Task GetDeviceListener_NullIdentityTest()
        {
            var connectionManager = Mock.Of<IConnectionManager>();
            var edgeHub = Mock.Of<IEdgeHub>();
<<<<<<< HEAD
=======
            var moduleCredentials = new TokenCredentials(new ModuleIdentity("hub", "device", "module"), "token", "productInfo", false);
>>>>>>> 4dea9c16

            var connectionProvider = new ConnectionProvider(connectionManager, edgeHub);
            await Assert.ThrowsAsync<ArgumentNullException>(() => connectionProvider.GetDeviceListenerAsync(null));
        }

        [Fact]
        [Unit]
        public async Task GetDeviceListenerWithSasIdentityTest()
        {
            var connectionManager = Mock.Of<IConnectionManager>();
            var edgeHub = Mock.Of<IEdgeHub>();
            var moduleCredentials = new TokenCredentials(new ModuleIdentity("hub", "device", "module"), "token", "productInfo");

            var connectionProvider = new ConnectionProvider(connectionManager, edgeHub);
            Assert.NotNull(await connectionProvider.GetDeviceListenerAsync(moduleCredentials));
        }

        [Fact]
        [Unit]
        public async Task GetDeviceListenerWithX509IdentityTest()
        {
            var connectionManager = Mock.Of<IConnectionManager>();
            var edgeHub = Mock.Of<IEdgeHub>();
            var moduleCredentials = new X509CertCredentials(new ModuleIdentity("hub", "device", "module"), string.Empty);

            var connectionProvider = new ConnectionProvider(connectionManager, edgeHub);
            Assert.NotNull(await connectionProvider.GetDeviceListenerAsync(moduleCredentials));
        }
    }
}<|MERGE_RESOLUTION|>--- conflicted
+++ resolved
@@ -48,10 +48,6 @@
         {
             var connectionManager = Mock.Of<IConnectionManager>();
             var edgeHub = Mock.Of<IEdgeHub>();
-<<<<<<< HEAD
-=======
-            var moduleCredentials = new TokenCredentials(new ModuleIdentity("hub", "device", "module"), "token", "productInfo", false);
->>>>>>> 4dea9c16
 
             var connectionProvider = new ConnectionProvider(connectionManager, edgeHub);
             await Assert.ThrowsAsync<ArgumentNullException>(() => connectionProvider.GetDeviceListenerAsync(null));
@@ -63,7 +59,7 @@
         {
             var connectionManager = Mock.Of<IConnectionManager>();
             var edgeHub = Mock.Of<IEdgeHub>();
-            var moduleCredentials = new TokenCredentials(new ModuleIdentity("hub", "device", "module"), "token", "productInfo");
+            var moduleCredentials = new TokenCredentials(new ModuleIdentity("hub", "device", "module"), "token", "productInfo", false);
 
             var connectionProvider = new ConnectionProvider(connectionManager, edgeHub);
             Assert.NotNull(await connectionProvider.GetDeviceListenerAsync(moduleCredentials));
