// Copyright (c) Microsoft. All rights reserved.
// Licensed under the MIT license. See LICENSE file in the project root for full license information.
namespace Microsoft.Azure.Devices.Edge.Hub.Core.Test
{
    using System;
    using System.Collections.Generic;
    using System.Linq;
    using System.Threading.Tasks;

    using Microsoft.Azure.Devices.Client;
    using Microsoft.Azure.Devices.Client.Exceptions;
    using Microsoft.Azure.Devices.Edge.Hub.CloudProxy;
    using Microsoft.Azure.Devices.Edge.Hub.Core.Cloud;
    using Microsoft.Azure.Devices.Edge.Hub.Core.Device;
    using Microsoft.Azure.Devices.Edge.Hub.Core.Identity;
    using Microsoft.Azure.Devices.Edge.Util;
    using Microsoft.Azure.Devices.Edge.Util.Test.Common;

    using Moq;

    using Xunit;

    public class ConnectionManagerTest
    {
        const string DummyProductInfo = "foo";
        const string DummyToken = "abc";
        const string EdgeDeviceId = "testEdgeDeviceId";
        const string EdgeModuleId = "$edgeHub";

        [Fact]
        [Unit]
        public async Task AddRemoveSubscriptionsTest()
        {
            // Arrange
            string deviceId = "d1";
            var cloudConnectionProvider = Mock.Of<ICloudConnectionProvider>();
            var credentialsCache = Mock.Of<ICredentialsCache>();
            var connectionManager = new ConnectionManager(cloudConnectionProvider, credentialsCache);
            var identity = Mock.Of<IIdentity>(i => i.Id == deviceId);

            // Act
            await connectionManager.AddDeviceConnection(identity, Mock.Of<IDeviceProxy>(d => d.IsActive));
            Option<IReadOnlyDictionary<DeviceSubscription, bool>> subscriptionsOption = connectionManager.GetSubscriptions(deviceId);

            // Assert
            Assert.True(subscriptionsOption.HasValue);
            IReadOnlyDictionary<DeviceSubscription, bool> subscriptions = subscriptionsOption.OrDefault();
            Assert.Empty(subscriptions);

            // Act
            connectionManager.AddSubscription(deviceId, DeviceSubscription.Methods);
            connectionManager.AddSubscription(deviceId, DeviceSubscription.C2D);
            subscriptionsOption = connectionManager.GetSubscriptions(deviceId);

            // Assert
            Assert.True(subscriptionsOption.HasValue);
            subscriptions = subscriptionsOption.OrDefault();
            Assert.Equal(2, subscriptions.Count);
            Assert.Equal(true, subscriptions[DeviceSubscription.Methods]);
            Assert.Equal(true, subscriptions[DeviceSubscription.C2D]);

            // Act
            connectionManager.RemoveSubscription(deviceId, DeviceSubscription.Methods);
            connectionManager.RemoveSubscription(deviceId, DeviceSubscription.DesiredPropertyUpdates);
            subscriptionsOption = connectionManager.GetSubscriptions(deviceId);

            // Assert
            Assert.True(subscriptionsOption.HasValue);
            subscriptions = subscriptionsOption.OrDefault();
            Assert.Equal(3, subscriptions.Count);
            Assert.Equal(false, subscriptions[DeviceSubscription.Methods]);
            Assert.Equal(true, subscriptions[DeviceSubscription.C2D]);
            Assert.Equal(false, subscriptions[DeviceSubscription.DesiredPropertyUpdates]);
        }

        [Fact]
        [Unit]
        public async Task CloudConnectionInvalidUpdateTest()
        {
            var messageConverterProvider = Mock.Of<IMessageConverterProvider>();
            var deviceClientProvider = new Mock<IClientProvider>();
            deviceClientProvider.SetupSequence(d => d.Create(It.IsAny<IIdentity>(), It.IsAny<string>(), It.IsAny<ITransportSettings[]>()))
                .Returns(GetDeviceClient())
                .Throws(new UnauthorizedException("connstr2 is invalid!"))
                .Throws(new UnauthorizedException("connstr2 is invalid!"));

            var cloudConnectionProvider = new CloudConnectionProvider(messageConverterProvider, 1, deviceClientProvider.Object, Option.None<UpstreamProtocol>(), Mock.Of<ITokenProvider>(), Mock.Of<IDeviceScopeIdentitiesCache>(), TimeSpan.FromMinutes(60), true);
            cloudConnectionProvider.BindEdgeHub(Mock.Of<IEdgeHub>());
            var credentialsCache = Mock.Of<ICredentialsCache>();
            IConnectionManager connectionManager = new ConnectionManager(cloudConnectionProvider, credentialsCache);

            string deviceConnStr1 = "connstr1";
            var deviceCredentials = new SharedKeyCredentials(new DeviceIdentity("iotHub", "Device1"), deviceConnStr1, DummyProductInfo);
            var deviceProxy = Mock.Of<IDeviceProxy>(d => d.IsActive);

            Try<ICloudProxy> receivedCloudProxy1 = await connectionManager.CreateCloudConnectionAsync(deviceCredentials);
            await connectionManager.AddDeviceConnection(deviceCredentials.Identity, deviceProxy);
            Assert.True(receivedCloudProxy1.Success);
            Assert.NotNull(receivedCloudProxy1.Value);
            Assert.True(receivedCloudProxy1.Value.IsActive);
            Assert.Equal(deviceProxy, connectionManager.GetDeviceConnection(deviceCredentials.Identity.Id).OrDefault());

            string deviceConnStr2 = "connstr2";
            deviceCredentials = new SharedKeyCredentials(new DeviceIdentity("iotHub", "Device1"), deviceConnStr2, DummyProductInfo);

            Try<ICloudProxy> receivedCloudProxy2 = await connectionManager.CreateCloudConnectionAsync(deviceCredentials);
            Assert.False(receivedCloudProxy2.Success);
            Assert.IsType<EdgeHubConnectionException>(receivedCloudProxy2.Exception);
            Assert.IsType<UnauthorizedException>(receivedCloudProxy2.Exception.InnerException);
            Assert.True(receivedCloudProxy1.Value.IsActive);
            Assert.Equal(deviceProxy, connectionManager.GetDeviceConnection(deviceCredentials.Identity.Id).OrDefault());
        }

        [Fact]
        [Integration]
        public async Task CloudConnectionTest()
        {
            ICloudConnection cloudConnectionMock = GetCloudConnectionMock();
            var cloudProviderMock = new Mock<ICloudConnectionProvider>();
            cloudProviderMock.Setup(p => p.Connect(It.IsAny<IClientCredentials>(), It.IsAny<Action<string, CloudConnectionStatus>>())).ReturnsAsync(() => Try.Success(cloudConnectionMock));

            // ReSharper disable once PossibleUnintendedReferenceComparison
            var deviceCredentials = Mock.Of<IClientCredentials>(c => c.Identity == Mock.Of<IIdentity>(d => d.Id == "Device1"));

            var credentialsManager = Mock.Of<ICredentialsCache>();
            IConnectionManager connectionManager = new ConnectionManager(cloudProviderMock.Object, credentialsManager);

            Option<ICloudProxy> returnedValue = await connectionManager.GetCloudConnection(deviceCredentials.Identity.Id);
            Assert.False(returnedValue.HasValue);

            Try<ICloudProxy> cloudProxy1 = await connectionManager.CreateCloudConnectionAsync(deviceCredentials);
            Assert.True(cloudProxy1.Success);
            Assert.True(cloudProxy1.Value.IsActive);

            returnedValue = await connectionManager.GetCloudConnection(deviceCredentials.Identity.Id);
            Assert.True(returnedValue.HasValue);
            Assert.Equal(cloudProxy1.Value, returnedValue.OrDefault());

            Try<ICloudProxy> cloudProxy2 = await connectionManager.CreateCloudConnectionAsync(deviceCredentials);
            Assert.True(cloudProxy2.Success);
            Assert.True(cloudProxy2.Value.IsActive);

            await connectionManager.RemoveDeviceConnection(deviceCredentials.Identity.Id);

            returnedValue = await connectionManager.GetCloudConnection(deviceCredentials.Identity.Id);
            Assert.True(returnedValue.HasValue);
        }

        [Fact]
<<<<<<< HEAD
=======
        [Integration]
        public async Task MutipleModulesConnectionTest()
        {
            string iotHubHostName = "iotHubName";
            string edgeDeviceId = "edge";
            string edgeDeviceConnStr = "dummyConnStr";
            var module1Credentials = new TokenCredentials(new ModuleIdentity(iotHubHostName, edgeDeviceId, "module1"), "xyz", DummyProductInfo, false);
            var module2Credentials = new TokenCredentials(new ModuleIdentity(iotHubHostName, edgeDeviceId, "module2"), "xyz", DummyProductInfo, false);
            var edgeDeviceCredentials = new SharedKeyCredentials(new DeviceIdentity(iotHubHostName, edgeDeviceId), edgeDeviceConnStr, "abc");
            var device1Credentials = new TokenCredentials(new DeviceIdentity(iotHubHostName, edgeDeviceId), "pqr", DummyProductInfo, false);

            var cloudConnectionProvider = Mock.Of<ICloudConnectionProvider>();
            Mock.Get(cloudConnectionProvider)
                .Setup(c => c.Connect(It.IsAny<IClientCredentials>(), It.IsAny<Action<string, CloudConnectionStatus>>()))
                .ReturnsAsync(() => Try.Success(GetCloudConnectionMock()));

            var credentialsManager = Mock.Of<ICredentialsCache>();

            var connectionManager = new ConnectionManager(cloudConnectionProvider, credentialsManager);
            Try<ICloudProxy> module1CloudProxy = await connectionManager.CreateCloudConnectionAsync(module1Credentials);
            Assert.True(module1CloudProxy.Success);
            Assert.NotNull(module1CloudProxy.Value);

            Try<ICloudProxy> module2CloudProxy = await connectionManager.CreateCloudConnectionAsync(module2Credentials);
            Assert.True(module2CloudProxy.Success);
            Assert.NotEqual(module1CloudProxy.Value, module2CloudProxy.Value);

            Try<ICloudProxy> edgeDeviceCloudProxy = await connectionManager.CreateCloudConnectionAsync(edgeDeviceCredentials);
            Assert.True(edgeDeviceCloudProxy.Success);
            Assert.NotEqual(module1CloudProxy.Value, edgeDeviceCloudProxy.Value);

            Try<ICloudProxy> device1CloudProxy = await connectionManager.CreateCloudConnectionAsync(device1Credentials);
            Assert.True(device1CloudProxy.Success);
            Assert.NotEqual(edgeDeviceCloudProxy.Value, device1CloudProxy.Value);
        }

        /// <summary>
        /// Tests that a device can connect and disconnect properly.
        /// 0. A cloud connection is established.
        /// 1. Device connects - a connection is added in the connection manager
        /// 2. Connection should have both cloud and device connections
        /// 3. Device disconnects - the device connection is removed. Cloud connection stays.
        /// 4. Connection manager should have a cloud connection, but no device connection.
        /// </summary>
        [Fact]
        [Integration]
        public async Task TestAddRemoveDeviceConnectionTest()
        {
            string deviceId = "id1";

            var deviceProxyMock1 = new Mock<IDeviceProxy>();
            deviceProxyMock1.SetupGet(dp => dp.IsActive).Returns(true);
            deviceProxyMock1.Setup(dp => dp.CloseAsync(It.IsAny<Exception>()))
                .Callback(() => deviceProxyMock1.SetupGet(dp => dp.IsActive).Returns(false))
                .Returns(Task.FromResult(true));

            var deviceCredentials = new SharedKeyCredentials(new DeviceIdentity("iotHub", deviceId), "dummyConnStr", "abc");

            var edgeHub = new Mock<IEdgeHub>();

            IClient client = GetDeviceClient();
            var messageConverterProvider = Mock.Of<IMessageConverterProvider>();
            var deviceClientProvider = new Mock<IClientProvider>();
            deviceClientProvider.Setup(d => d.Create(It.IsAny<IIdentity>(), It.IsAny<string>(), It.IsAny<Client.ITransportSettings[]>()))
                .Returns(client);

            var credentialsManager = Mock.Of<ICredentialsCache>();
            var cloudConnectionProvider = new CloudConnectionProvider(messageConverterProvider, 1, deviceClientProvider.Object, Option.None<UpstreamProtocol>(), Mock.Of<ITokenProvider>(), Mock.Of<IDeviceScopeIdentitiesCache>(), TimeSpan.FromMinutes(60), true);

            cloudConnectionProvider.BindEdgeHub(edgeHub.Object);
            IConnectionManager connectionManager = new ConnectionManager(cloudConnectionProvider, credentialsManager);
            Try<ICloudProxy> cloudProxyTry = await connectionManager.CreateCloudConnectionAsync(deviceCredentials);
            Assert.True(cloudProxyTry.Success);
            var deviceListener = new DeviceMessageHandler(deviceCredentials.Identity, edgeHub.Object, connectionManager);

            Option<ICloudProxy> cloudProxy = await connectionManager.GetCloudConnection(deviceId);
            Assert.True(cloudProxy.HasValue);
            Assert.True(cloudProxy.OrDefault().IsActive);

            deviceListener.BindDeviceProxy(deviceProxyMock1.Object);

            Option<IDeviceProxy> deviceProxy = connectionManager.GetDeviceConnection(deviceId);
            Assert.True(deviceProxy.HasValue);
            Assert.True(deviceProxy.OrDefault().IsActive);
            Assert.True(deviceProxyMock1.Object.IsActive);

            cloudProxy = await connectionManager.GetCloudConnection(deviceId);
            Assert.True(cloudProxy.HasValue);
            Assert.True(cloudProxy.OrDefault().IsActive);

            await deviceListener.CloseAsync();

            deviceProxy = connectionManager.GetDeviceConnection(deviceId);
            Assert.False(deviceProxy.HasValue);
            Assert.False(deviceProxyMock1.Object.IsActive);

            cloudProxy = await connectionManager.GetCloudConnection(deviceId);
            Assert.True(cloudProxy.HasValue);
            Assert.True(client.IsActive);
        }

        [Fact]
        [Unit]
        public async Task GetOrCreateCloudProxyTest()
        {
            string edgeDeviceId = "edgeDevice";
            string module1Id = "module1";
            string module2Id = "module2";
            string iotHubHostName = "iotHub";

            var module1Credentials = new TokenCredentials(new ModuleIdentity(iotHubHostName, edgeDeviceId, module1Id), DummyToken, DummyProductInfo, false);
            var module2Credentials = new TokenCredentials(new ModuleIdentity(iotHubHostName, edgeDeviceId, module2Id), DummyToken, DummyProductInfo, false);

            var cloudProxyMock1 = Mock.Of<ICloudProxy>();
            var cloudConnectionMock1 = Mock.Of<ICloudConnection>(cp => cp.IsActive && cp.CloudProxy == Option.Some(cloudProxyMock1));
            var cloudProxyMock2 = Mock.Of<ICloudProxy>();
            var cloudConnectionMock2 = Mock.Of<ICloudConnection>(cp => cp.IsActive && cp.CloudProxy == Option.Some(cloudProxyMock2));
            var cloudProxyProviderMock = new Mock<ICloudConnectionProvider>();
            cloudProxyProviderMock.Setup(c => c.Connect(It.Is<IClientCredentials>(i => i.Identity.Id == "edgeDevice/module1"), It.IsAny<Action<string, CloudConnectionStatus>>()))
                .ReturnsAsync(() => Try.Success(cloudConnectionMock1));
            cloudProxyProviderMock.Setup(c => c.Connect(It.Is<IClientCredentials>(i => i.Identity.Id == "edgeDevice/module2"), It.IsAny<Action<string, CloudConnectionStatus>>()))
                .ReturnsAsync(() => Try.Success(cloudConnectionMock2));

            var credentialsCache = Mock.Of<ICredentialsCache>();
            var connectionManager = new ConnectionManager(cloudProxyProviderMock.Object, credentialsCache);

            Task<Try<ICloudProxy>> getCloudProxyTask1 = connectionManager.GetOrCreateCloudConnectionAsync(module1Credentials);
            Task<Try<ICloudProxy>> getCloudProxyTask2 = connectionManager.GetOrCreateCloudConnectionAsync(module2Credentials);
            Task<Try<ICloudProxy>> getCloudProxyTask3 = connectionManager.GetOrCreateCloudConnectionAsync(module1Credentials);
            Try<ICloudProxy> cloudProxy1 = await getCloudProxyTask1;
            Try<ICloudProxy> cloudProxy2 = await getCloudProxyTask2;
            Try<ICloudProxy> cloudProxy3 = await getCloudProxyTask3;

            Assert.True(cloudProxy1.Success);
            Assert.True(cloudProxy2.Success);
            Assert.True(cloudProxy3.Success);
            Assert.Equal(cloudProxyMock1, cloudProxy1.Value);
            Assert.Equal(cloudProxyMock2, cloudProxy2.Value);
            Assert.Equal(cloudProxyMock1, cloudProxy3.Value);
            cloudProxyProviderMock.Verify(c => c.Connect(It.IsAny<IClientCredentials>(), It.IsAny<Action<string, CloudConnectionStatus>>()), Times.Exactly(2));
        }

        [Fact]
>>>>>>> 4dea9c16
        [Unit]
        public async Task CloudConnectionUpdateTest()
        {
            string receivedConnStr = null;
            var messageConverterProvider = Mock.Of<IMessageConverterProvider>();
            var deviceClientProvider = new Mock<IClientProvider>();
            deviceClientProvider.Setup(d => d.Create(It.IsAny<IIdentity>(), It.IsAny<string>(), It.IsAny<ITransportSettings[]>()))
                .Callback<IIdentity, string, ITransportSettings[]>((i, s, t) => receivedConnStr = s)
                .Returns(() => GetDeviceClient());

            var cloudConnectionProvider = new CloudConnectionProvider(messageConverterProvider, 1, deviceClientProvider.Object, Option.None<UpstreamProtocol>(), Mock.Of<ITokenProvider>(), Mock.Of<IDeviceScopeIdentitiesCache>(), TimeSpan.FromMinutes(60), true);
            cloudConnectionProvider.BindEdgeHub(Mock.Of<IEdgeHub>());
            var credentialsCache = Mock.Of<ICredentialsCache>();
            IConnectionManager connectionManager = new ConnectionManager(cloudConnectionProvider, credentialsCache);

            string deviceConnStr1 = "connstr1";
            var deviceCredentials = new SharedKeyCredentials(new DeviceIdentity("iotHub", "Device1"), deviceConnStr1, DummyProductInfo);
            var deviceProxy = Mock.Of<IDeviceProxy>(d => d.IsActive);

            Try<ICloudProxy> receivedCloudProxy1 = await connectionManager.CreateCloudConnectionAsync(deviceCredentials);
            await connectionManager.AddDeviceConnection(deviceCredentials.Identity, deviceProxy);

            Assert.True(receivedCloudProxy1.Success);
            Assert.NotNull(receivedCloudProxy1.Value);
            Assert.True(receivedCloudProxy1.Value.IsActive);
            Assert.Equal(deviceConnStr1, receivedConnStr);
            Assert.Equal(deviceProxy, connectionManager.GetDeviceConnection(deviceCredentials.Identity.Id).OrDefault());

            string deviceConnStr2 = "connstr2";
            deviceCredentials = new SharedKeyCredentials(new DeviceIdentity("iotHub", "Device1"), deviceConnStr2, DummyProductInfo);

            Try<ICloudProxy> receivedCloudProxy2 = await connectionManager.CreateCloudConnectionAsync(deviceCredentials);
            Assert.True(receivedCloudProxy2.Success);
            Assert.NotNull(receivedCloudProxy2.Value);
            Assert.True(receivedCloudProxy2.Value.IsActive);
            Assert.False(receivedCloudProxy1.Value.IsActive);
            Assert.Equal(deviceConnStr2, receivedConnStr);
            Assert.Equal(deviceProxy, connectionManager.GetDeviceConnection(deviceCredentials.Identity.Id).OrDefault());
        }

        [Fact]
        [Unit]
        public async Task CloudProxyCallbackTest()
        {
            string device = "device1";
            var identity = new DeviceIdentity("iotHub", device);
            var deviceCredentials = new TokenCredentials(identity, "dummyToken", DummyProductInfo, true);

            Action<string, CloudConnectionStatus> callback = null;
            var cloudProxy = Mock.Of<ICloudProxy>(c => c.IsActive);
            var cloudConnection = Mock.Of<ICloudConnection>(
                cp => cp.IsActive && cp.CloseAsync() == Task.FromResult(true) && cp.CloudProxy == Option.Some(cloudProxy));
            var cloudProxyProviderMock = new Mock<ICloudConnectionProvider>();
            cloudProxyProviderMock.Setup(c => c.Connect(It.IsAny<IClientCredentials>(), It.IsAny<Action<string, CloudConnectionStatus>>()))
                .Callback<IClientCredentials, Action<string, CloudConnectionStatus>>((i, c) => callback = c)
                .ReturnsAsync(Try.Success(cloudConnection));

            var deviceProxy = new Mock<IDeviceProxy>(MockBehavior.Strict);
            deviceProxy.Setup(d => d.CloseAsync(It.Is<Exception>(e => e is EdgeHubConnectionException))).Returns(Task.CompletedTask);
            deviceProxy.SetupGet(d => d.IsActive).Returns(true);

            var credentialsCache = new Mock<ICredentialsCache>(MockBehavior.Strict);
            credentialsCache.Setup(c => c.Get(identity)).ReturnsAsync(Option.None<IClientCredentials>());
            var connectionManager = new ConnectionManager(cloudProxyProviderMock.Object, credentialsCache.Object);
            await connectionManager.AddDeviceConnection(deviceCredentials.Identity, deviceProxy.Object);
            Try<ICloudProxy> cloudProxyTry = await connectionManager.GetOrCreateCloudConnectionAsync(deviceCredentials);

            Assert.True(cloudProxyTry.Success);
            Assert.NotNull(callback);

            callback.Invoke(device, CloudConnectionStatus.TokenNearExpiry);
            deviceProxy.VerifyAll();
            credentialsCache.VerifyAll();
        }

        [Fact]
        [Unit]
        public async Task CloudProxyCallbackTest2()
        {
            string device = "device1";
            var deviceIdentity = new DeviceIdentity("iotHub", device);
            IClientCredentials deviceCredentials = new TokenCredentials(deviceIdentity, "dummyToken", DummyProductInfo, true);
            IClientCredentials updatedDeviceCredentials = new TokenCredentials(deviceIdentity, "dummyToken", DummyProductInfo, true);

            Action<string, CloudConnectionStatus> callback = null;
            var cloudProxy = Mock.Of<ICloudProxy>(c => c.IsActive);
            var cloudConnection = Mock.Of<ICloudConnection>(
                cp => cp.IsActive && cp.CloudProxy == Option.Some(cloudProxy));
            bool updatedCredentialsPassed = false;
            Mock.Get(cloudConnection).Setup(c => c.CreateOrUpdateAsync(updatedDeviceCredentials))
                .Callback(() => updatedCredentialsPassed = true)
                .ReturnsAsync(cloudProxy);
            var cloudProxyProviderMock = new Mock<ICloudConnectionProvider>();
            cloudProxyProviderMock.Setup(c => c.Connect(It.IsAny<IClientCredentials>(), It.IsAny<Action<string, CloudConnectionStatus>>()))
                .Callback<IClientCredentials, Action<string, CloudConnectionStatus>>((i, c) => callback = c)
                .ReturnsAsync(Try.Success(cloudConnection));

            var deviceProxy = new Mock<IDeviceProxy>(MockBehavior.Strict);

            var credentialsCache = new Mock<ICredentialsCache>(MockBehavior.Strict);
            credentialsCache.Setup(c => c.Get(deviceIdentity)).ReturnsAsync(Option.Some(updatedDeviceCredentials));
            var connectionManager = new ConnectionManager(cloudProxyProviderMock.Object, credentialsCache.Object);
            await connectionManager.AddDeviceConnection(deviceCredentials.Identity, deviceProxy.Object);
            Try<ICloudProxy> cloudProxyTry = await connectionManager.GetOrCreateCloudConnectionAsync(deviceCredentials);

            Assert.True(cloudProxyTry.Success);
            Assert.NotNull(callback);

            callback.Invoke(device, CloudConnectionStatus.TokenNearExpiry);

            await Task.Delay(TimeSpan.FromSeconds(2));
            deviceProxy.VerifyAll();
            credentialsCache.VerifyAll();
            Assert.True(updatedCredentialsPassed);
        }

        [Fact]
        [Unit]
        public async Task CreateCloudProxyTest()
        {
            string edgeDeviceId = "edgeDevice";
            string module1Id = "module1";

            var module1Credentials = new SharedKeyCredentials(new ModuleIdentity("iotHub", edgeDeviceId, module1Id), "connStr", DummyProductInfo);

            IClient client1 = GetDeviceClient();
            IClient client2 = GetDeviceClient();
            var messageConverterProvider = Mock.Of<IMessageConverterProvider>();
            var deviceClientProvider = new Mock<IClientProvider>();
            deviceClientProvider.SetupSequence(d => d.Create(It.IsAny<IIdentity>(), It.IsAny<string>(), It.IsAny<ITransportSettings[]>()))
                .Returns(client1)
                .Returns(client2);

            var cloudConnectionProvider = new CloudConnectionProvider(messageConverterProvider, 1, deviceClientProvider.Object, Option.None<UpstreamProtocol>(), Mock.Of<ITokenProvider>(), Mock.Of<IDeviceScopeIdentitiesCache>(), TimeSpan.FromMinutes(60), true);
            cloudConnectionProvider.BindEdgeHub(Mock.Of<IEdgeHub>());
            var credentialsCache = Mock.Of<ICredentialsCache>();
            IConnectionManager connectionManager = new ConnectionManager(cloudConnectionProvider, credentialsCache);

            Task<Try<ICloudProxy>> getCloudProxyTask1 = connectionManager.CreateCloudConnectionAsync(module1Credentials);
            Task<Try<ICloudProxy>> getCloudProxyTask2 = connectionManager.CreateCloudConnectionAsync(module1Credentials);
            Try<ICloudProxy>[] cloudProxies = await Task.WhenAll(getCloudProxyTask1, getCloudProxyTask2);

            Assert.NotEqual(cloudProxies[0].Value, cloudProxies[1].Value);

            Option<ICloudProxy> currentCloudProxyId1 = await connectionManager.GetCloudConnection(module1Credentials.Identity.Id);
            ICloudProxy currentCloudProxy = currentCloudProxyId1.OrDefault();
            ICloudProxy cloudProxy1 = cloudProxies[0].Value;
            ICloudProxy cloudProxy2 = cloudProxies[1].Value;
            Assert.True(currentCloudProxy == cloudProxy1 || currentCloudProxy == cloudProxy2);
            if (currentCloudProxy == cloudProxy1)
            {
                Mock.Get(client2).Verify(cp => cp.CloseAsync(), Times.Once);
                Mock.Get(client1).Verify(cp => cp.CloseAsync(), Times.Never);
            }
            else
            {
                Mock.Get(client1).Verify(cp => cp.CloseAsync(), Times.Once);
                Mock.Get(client2).Verify(cp => cp.CloseAsync(), Times.Never);
            }
        }

        [Fact]
        [Integration]
        public async Task DeviceConnectionTest()
        {
            var cloudProviderMock = new Mock<ICloudConnectionProvider>();
            var credentialsManager = Mock.Of<ICredentialsCache>();
            IConnectionManager connectionManager = new ConnectionManager(cloudProviderMock.Object, credentialsManager);

            var deviceProxyMock1 = new Mock<IDeviceProxy>();
            deviceProxyMock1.SetupGet(dp => dp.IsActive).Returns(true);
            deviceProxyMock1.Setup(dp => dp.CloseAsync(It.IsAny<Exception>()))
                .Callback(() => deviceProxyMock1.SetupGet(dp => dp.IsActive).Returns(false))
                .Returns(Task.CompletedTask);

            var deviceProxyMock2 = new Mock<IDeviceProxy>();
            deviceProxyMock2.SetupGet(dp => dp.IsActive).Returns(true);
            deviceProxyMock2.Setup(dp => dp.CloseAsync(It.IsAny<Exception>()))
                .Callback(() => deviceProxyMock2.SetupGet(dp => dp.IsActive).Returns(false))
                .Returns(Task.CompletedTask);

            var deviceIdentityMock = new Mock<IIdentity>();
            deviceIdentityMock.SetupGet(di => di.Id).Returns("Device1");

            Option<IDeviceProxy> returnedDeviceProxy = connectionManager.GetDeviceConnection(deviceIdentityMock.Object.Id);
            Assert.False(returnedDeviceProxy.HasValue);

            await connectionManager.AddDeviceConnection(deviceIdentityMock.Object, deviceProxyMock1.Object);
            Assert.True(deviceProxyMock1.Object.IsActive);

            returnedDeviceProxy = connectionManager.GetDeviceConnection(deviceIdentityMock.Object.Id);
            Assert.True(returnedDeviceProxy.HasValue);
            Assert.Equal(deviceProxyMock1.Object, returnedDeviceProxy.OrDefault());

            await connectionManager.AddDeviceConnection(deviceIdentityMock.Object, deviceProxyMock2.Object);
            Assert.True(deviceProxyMock2.Object.IsActive);
            Assert.False(deviceProxyMock1.Object.IsActive);

            returnedDeviceProxy = connectionManager.GetDeviceConnection(deviceIdentityMock.Object.Id);
            Assert.True(returnedDeviceProxy.HasValue);
            Assert.Equal(deviceProxyMock2.Object, returnedDeviceProxy.OrDefault());

            await connectionManager.RemoveDeviceConnection(deviceIdentityMock.Object.Id);

            returnedDeviceProxy = connectionManager.GetDeviceConnection(deviceIdentityMock.Object.Id);
            Assert.False(returnedDeviceProxy.HasValue);
        }

        [Fact]
        [Unit]
        public async Task GetConnectedClientsTest()
        {
            // Arrange
            var cloudConnectionProvider = Mock.Of<ICloudConnectionProvider>();
            var credentialsCache = Mock.Of<ICredentialsCache>();
            var connectionManager = new ConnectionManager(cloudConnectionProvider, credentialsCache);

            var deviceProxies = new List<IDeviceProxy>();
            for (int i = 0; i < 10; i++)
            {
                string deviceId = $"device{i}";
                var identity = Mock.Of<IIdentity>(id => id.Id == deviceId);
                var deviceProxy = Mock.Of<IDeviceProxy>(d => d.Identity == identity && d.IsActive);
                Mock.Get(deviceProxy).Setup(d => d.CloseAsync(It.IsAny<Exception>()))
                    .Callback(() => Mock.Get(deviceProxy).SetupGet(dp => dp.IsActive).Returns(false))
                    .Returns(Task.CompletedTask);
                await connectionManager.AddDeviceConnection(identity, deviceProxy);
                deviceProxies.Add(deviceProxy);
            }

            var edgeHubIdentity = Mock.Of<IIdentity>(e => e.Id == $"{EdgeDeviceId}/{EdgeModuleId}");
            var edgeHubDeviceProxy = Mock.Of<IDeviceProxy>(e => e.Identity == edgeHubIdentity && e.IsActive);
            await connectionManager.AddDeviceConnection(edgeHubIdentity, edgeHubDeviceProxy);

            // Act
            IEnumerable<IIdentity> connectedClients = connectionManager.GetConnectedClients();

            // Assert
            Assert.NotNull(connectedClients);
            List<IIdentity> connectedClientsList = connectedClients.ToList();
            Assert.Equal(11, connectedClientsList.Count);
            Assert.True(connectedClientsList.Any(c => c.Id.Equals($"{EdgeDeviceId}/{EdgeModuleId}")));

            for (int i = 0; i < 10; i++)
            {
                string deviceId = $"device{i}";
                Assert.True(connectedClientsList.Any(c => c.Id.Equals(deviceId)));
            }

            // Act
            for (int i = 0; i < 5; i++)
            {
                await deviceProxies[i].CloseAsync(new Exception());
            }

            connectedClients = connectionManager.GetConnectedClients();

            // Assert
            Assert.NotNull(connectedClients);
            connectedClientsList = connectedClients.ToList();
            Assert.Equal(6, connectedClientsList.Count);
            Assert.True(connectedClientsList.Any(c => c.Id.Equals($"{EdgeDeviceId}/{EdgeModuleId}")));

            for (int i = 5; i < 10; i++)
            {
                string deviceId = $"device{i}";
                Assert.True(connectedClientsList.Any(c => c.Id.Equals(deviceId)));
            }
        }

        [Fact]
        [Unit]
        public async Task GetOrCreateCloudProxyTest()
        {
            string edgeDeviceId = "edgeDevice";
            string module1Id = "module1";
            string module2Id = "module2";
            string iotHubHostName = "iotHub";

            var module1Credentials = new TokenCredentials(new ModuleIdentity(iotHubHostName, edgeDeviceId, module1Id), DummyToken, DummyProductInfo);
            var module2Credentials = new TokenCredentials(new ModuleIdentity(iotHubHostName, edgeDeviceId, module2Id), DummyToken, DummyProductInfo);

            var cloudProxyMock1 = Mock.Of<ICloudProxy>();
            var cloudConnectionMock1 = Mock.Of<ICloudConnection>(cp => cp.IsActive && cp.CloudProxy == Option.Some(cloudProxyMock1));
            var cloudProxyMock2 = Mock.Of<ICloudProxy>();
            var cloudConnectionMock2 = Mock.Of<ICloudConnection>(cp => cp.IsActive && cp.CloudProxy == Option.Some(cloudProxyMock2));
            var cloudProxyProviderMock = new Mock<ICloudConnectionProvider>();
            cloudProxyProviderMock.Setup(c => c.Connect(It.Is<IClientCredentials>(i => i.Identity.Id == "edgeDevice/module1"), It.IsAny<Action<string, CloudConnectionStatus>>()))
                .ReturnsAsync(() => Try.Success(cloudConnectionMock1));
            cloudProxyProviderMock.Setup(c => c.Connect(It.Is<IClientCredentials>(i => i.Identity.Id == "edgeDevice/module2"), It.IsAny<Action<string, CloudConnectionStatus>>()))
                .ReturnsAsync(() => Try.Success(cloudConnectionMock2));

            var credentialsCache = Mock.Of<ICredentialsCache>();
            var connectionManager = new ConnectionManager(cloudProxyProviderMock.Object, credentialsCache);

            Task<Try<ICloudProxy>> getCloudProxyTask1 = connectionManager.GetOrCreateCloudConnectionAsync(module1Credentials);
            Task<Try<ICloudProxy>> getCloudProxyTask2 = connectionManager.GetOrCreateCloudConnectionAsync(module2Credentials);
            Task<Try<ICloudProxy>> getCloudProxyTask3 = connectionManager.GetOrCreateCloudConnectionAsync(module1Credentials);
            Try<ICloudProxy> cloudProxy1 = await getCloudProxyTask1;
            Try<ICloudProxy> cloudProxy2 = await getCloudProxyTask2;
            Try<ICloudProxy> cloudProxy3 = await getCloudProxyTask3;

            Assert.True(cloudProxy1.Success);
            Assert.True(cloudProxy2.Success);
            Assert.True(cloudProxy3.Success);
            Assert.Equal(cloudProxyMock1, cloudProxy1.Value);
            Assert.Equal(cloudProxyMock2, cloudProxy2.Value);
            Assert.Equal(cloudProxyMock1, cloudProxy3.Value);
            cloudProxyProviderMock.Verify(c => c.Connect(It.IsAny<IClientCredentials>(), It.IsAny<Action<string, CloudConnectionStatus>>()), Times.Exactly(2));
        }

        [Fact]
        [Unit]
        public async Task KeepSubscriptionsOnDeviceRemoveTest()
        {
            // Arrange
            string deviceId = "d1";
            var cloudConnectionProvider = Mock.Of<ICloudConnectionProvider>();
            var credentialsCache = Mock.Of<ICredentialsCache>();
            var connectionManager = new ConnectionManager(cloudConnectionProvider, credentialsCache);
            var identity = Mock.Of<IIdentity>(i => i.Id == deviceId);
            bool isProxyActive = true;

            // ReSharper disable once PossibleUnintendedReferenceComparison
            var deviceProxy = Mock.Of<IDeviceProxy>(d => d.Identity == identity);
            Mock.Get(deviceProxy).Setup(d => d.CloseAsync(It.IsAny<Exception>()))
                .Callback(() => isProxyActive = false)
                .Returns(Task.CompletedTask);
            Mock.Get(deviceProxy).SetupGet(d => d.IsActive)
                .Returns(() => isProxyActive);

            // ReSharper disable once PossibleUnintendedReferenceComparison
            var deviceProxy2 = Mock.Of<IDeviceProxy>(d => d.IsActive && d.Identity == identity);

            // Act
            Option<IReadOnlyDictionary<DeviceSubscription, bool>> subscriptionsOption = connectionManager.GetSubscriptions(deviceId);

            // Assert
            Assert.False(subscriptionsOption.HasValue);

            // Act
            await connectionManager.AddDeviceConnection(identity, deviceProxy);
            subscriptionsOption = connectionManager.GetSubscriptions(deviceId);

            // Assert
            Assert.True(subscriptionsOption.HasValue);
            IReadOnlyDictionary<DeviceSubscription, bool> subscriptions = subscriptionsOption.OrDefault();
            Assert.Empty(subscriptions);

            // Act
            connectionManager.AddSubscription(deviceId, DeviceSubscription.Methods);
            connectionManager.AddSubscription(deviceId, DeviceSubscription.C2D);
            subscriptionsOption = connectionManager.GetSubscriptions(deviceId);

            // Assert
            Assert.True(subscriptionsOption.HasValue);
            subscriptions = subscriptionsOption.OrDefault();
            Assert.Equal(2, subscriptions.Count);
            Assert.Equal(true, subscriptions[DeviceSubscription.Methods]);
            Assert.Equal(true, subscriptions[DeviceSubscription.C2D]);

            // Act
            await connectionManager.RemoveDeviceConnection(deviceId);
            subscriptionsOption = connectionManager.GetSubscriptions(deviceId);

            // Assert
            Assert.False(subscriptionsOption.HasValue);

            // Act
            await connectionManager.AddDeviceConnection(identity, deviceProxy2);
            subscriptionsOption = connectionManager.GetSubscriptions(deviceId);

            // Assert
            Assert.True(subscriptionsOption.HasValue);
            subscriptions = subscriptionsOption.OrDefault();
            Assert.Equal(2, subscriptions.Count);
            Assert.Equal(true, subscriptions[DeviceSubscription.Methods]);
            Assert.Equal(true, subscriptions[DeviceSubscription.C2D]);

            // Act
            connectionManager.AddSubscription(deviceId, DeviceSubscription.DesiredPropertyUpdates);
            connectionManager.AddSubscription(deviceId, DeviceSubscription.ModuleMessages);
            subscriptionsOption = connectionManager.GetSubscriptions(deviceId);

            // Assert
            Assert.True(subscriptionsOption.HasValue);
            subscriptions = subscriptionsOption.OrDefault();
            Assert.Equal(4, subscriptions.Count);
            Assert.Equal(true, subscriptions[DeviceSubscription.Methods]);
            Assert.Equal(true, subscriptions[DeviceSubscription.C2D]);
            Assert.Equal(true, subscriptions[DeviceSubscription.DesiredPropertyUpdates]);
            Assert.Equal(true, subscriptions[DeviceSubscription.ModuleMessages]);
        }

        [Fact]
        [Unit]
        public async Task MaxClientsTest()
        {
            var cloudProviderMock = new Mock<ICloudConnectionProvider>();
            cloudProviderMock.Setup(p => p.Connect(It.IsAny<IClientCredentials>(), It.IsAny<Action<string, CloudConnectionStatus>>()))
                .ReturnsAsync(() => Try.Success(GetCloudConnectionMock()));

            var deviceIdentity1 = Mock.Of<IDeviceIdentity>(d => d.Id == "Device1");
            var deviceIdentity2 = Mock.Of<IDeviceIdentity>(d => d.Id == "Device2");
            var deviceIdentity3 = Mock.Of<IDeviceIdentity>(d => d.Id == "Device3");

            var deviceProxy1 = Mock.Of<IDeviceProxy>(d => d.IsActive);
            var deviceProxy2 = Mock.Of<IDeviceProxy>(d => d.IsActive);
            var deviceProxy3 = Mock.Of<IDeviceProxy>(d => d.IsActive);

            var credentialsCache = Mock.Of<ICredentialsCache>();
            var connectionManager = new ConnectionManager(cloudProviderMock.Object, credentialsCache, 2);

            await connectionManager.AddDeviceConnection(deviceIdentity1, deviceProxy1);
            await connectionManager.AddDeviceConnection(deviceIdentity2, deviceProxy2);
            await Assert.ThrowsAsync<EdgeHubConnectionException>(async () => await connectionManager.AddDeviceConnection(deviceIdentity3, deviceProxy3));
        }

        [Fact]
        [Integration]
        public async Task MutipleModulesConnectionTest()
        {
            string iotHubHostName = "iotHubName";
            string edgeDeviceId = "edge";
            string edgeDeviceConnStr = "dummyConnStr";
            var module1Credentials = new TokenCredentials(new ModuleIdentity(iotHubHostName, edgeDeviceId, "module1"), "xyz", DummyProductInfo);
            var module2Credentials = new TokenCredentials(new ModuleIdentity(iotHubHostName, edgeDeviceId, "module2"), "xyz", DummyProductInfo);
            var edgeDeviceCredentials = new SharedKeyCredentials(new DeviceIdentity(iotHubHostName, edgeDeviceId), edgeDeviceConnStr, "abc");
            var device1Credentials = new TokenCredentials(new DeviceIdentity(iotHubHostName, edgeDeviceId), "pqr", DummyProductInfo);

            var cloudConnectionProvider = Mock.Of<ICloudConnectionProvider>();
            Mock.Get(cloudConnectionProvider)
                .Setup(c => c.Connect(It.IsAny<IClientCredentials>(), It.IsAny<Action<string, CloudConnectionStatus>>()))
                .ReturnsAsync(() => Try.Success(GetCloudConnectionMock()));

            var credentialsManager = Mock.Of<ICredentialsCache>();

            var connectionManager = new ConnectionManager(cloudConnectionProvider, credentialsManager);
            Try<ICloudProxy> module1CloudProxy = await connectionManager.CreateCloudConnectionAsync(module1Credentials);
            Assert.True(module1CloudProxy.Success);
            Assert.NotNull(module1CloudProxy.Value);

            Try<ICloudProxy> module2CloudProxy = await connectionManager.CreateCloudConnectionAsync(module2Credentials);
            Assert.True(module2CloudProxy.Success);
            Assert.NotEqual(module1CloudProxy.Value, module2CloudProxy.Value);

            Try<ICloudProxy> edgeDeviceCloudProxy = await connectionManager.CreateCloudConnectionAsync(edgeDeviceCredentials);
            Assert.True(edgeDeviceCloudProxy.Success);
            Assert.NotEqual(module1CloudProxy.Value, edgeDeviceCloudProxy.Value);

            Try<ICloudProxy> device1CloudProxy = await connectionManager.CreateCloudConnectionAsync(device1Credentials);
            Assert.True(device1CloudProxy.Success);
            Assert.NotEqual(edgeDeviceCloudProxy.Value, device1CloudProxy.Value);
        }

        /// <summary>
        /// Tests that a device can connect and disconnect properly.
        /// 0. A cloud connection is established.
        /// 1. Device connects - a connection is added in the connection manager
        /// 2. Connection should have both cloud and device connections
        /// 3. Device disconnects - the device connection is removed. Cloud connection stays.
        /// 4. Connection manager should have a cloud connection, but no device connection.
        /// </summary>
        [Fact]
        [Integration]
        public async Task TestAddRemoveDeviceConnectionTest()
        {
            string deviceId = "id1";

            var deviceProxyMock1 = new Mock<IDeviceProxy>();
            deviceProxyMock1.SetupGet(dp => dp.IsActive).Returns(true);
            deviceProxyMock1.Setup(dp => dp.CloseAsync(It.IsAny<Exception>()))
                .Callback(() => deviceProxyMock1.SetupGet(dp => dp.IsActive).Returns(false))
                .Returns(Task.FromResult(true));

            var deviceCredentials = new SharedKeyCredentials(new DeviceIdentity("iotHub", deviceId), "dummyConnStr", "abc");

            var edgeHub = new Mock<IEdgeHub>();

            IClient client = GetDeviceClient();
            var messageConverterProvider = Mock.Of<IMessageConverterProvider>();
            var deviceClientProvider = new Mock<IClientProvider>();
            deviceClientProvider.Setup(d => d.Create(It.IsAny<IIdentity>(), It.IsAny<string>(), It.IsAny<ITransportSettings[]>()))
                .Returns(client);

            var credentialsManager = Mock.Of<ICredentialsCache>();
            var cloudConnectionProvider = new CloudConnectionProvider(messageConverterProvider, 1, deviceClientProvider.Object, Option.None<UpstreamProtocol>(), Mock.Of<ITokenProvider>(), Mock.Of<IDeviceScopeIdentitiesCache>(), TimeSpan.FromMinutes(60), true);

            cloudConnectionProvider.BindEdgeHub(edgeHub.Object);
            IConnectionManager connectionManager = new ConnectionManager(cloudConnectionProvider, credentialsManager);
            Try<ICloudProxy> cloudProxyTry = await connectionManager.CreateCloudConnectionAsync(deviceCredentials);
            Assert.True(cloudProxyTry.Success);
            var deviceListener = new DeviceMessageHandler(deviceCredentials.Identity, edgeHub.Object, connectionManager);

            Option<ICloudProxy> cloudProxy = await connectionManager.GetCloudConnection(deviceId);
            Assert.True(cloudProxy.HasValue);
            Assert.True(cloudProxy.OrDefault().IsActive);

            deviceListener.BindDeviceProxy(deviceProxyMock1.Object);

            Option<IDeviceProxy> deviceProxy = connectionManager.GetDeviceConnection(deviceId);
            Assert.True(deviceProxy.HasValue);
            Assert.True(deviceProxy.OrDefault().IsActive);
            Assert.True(deviceProxyMock1.Object.IsActive);

            cloudProxy = await connectionManager.GetCloudConnection(deviceId);
            Assert.True(cloudProxy.HasValue);
            Assert.True(cloudProxy.OrDefault().IsActive);

            await deviceListener.CloseAsync();

            deviceProxy = connectionManager.GetDeviceConnection(deviceId);
            Assert.False(deviceProxy.HasValue);
            Assert.False(deviceProxyMock1.Object.IsActive);

            cloudProxy = await connectionManager.GetCloudConnection(deviceId);
            Assert.True(cloudProxy.HasValue);
            Assert.True(client.IsActive);
        }

        static ICloudConnection GetCloudConnectionMock()
        {
            ICloudProxy cloudProxyMock = GetCloudProxyMock();
            var cloudConnectionMock = new Mock<ICloudConnection>();
            cloudConnectionMock.SetupGet(dp => dp.IsActive).Returns(true);
            cloudConnectionMock.SetupGet(dp => dp.CloudProxy).Returns(Option.Some(cloudProxyMock));
            cloudConnectionMock.Setup(c => c.CreateOrUpdateAsync(It.IsAny<IClientCredentials>()))
                .Callback(
                    () =>
                    {
                        cloudProxyMock = GetCloudProxyMock();
                        cloudConnectionMock.SetupGet(dp => dp.CloudProxy).Returns(Option.Some(cloudProxyMock));
                    })
                .ReturnsAsync(cloudProxyMock);
            cloudConnectionMock.Setup(dp => dp.CloseAsync()).Returns(Task.FromResult(true))
                .Callback(
                    () =>
                    {
                        cloudConnectionMock.SetupGet(dp => dp.IsActive).Returns(false);
                        cloudConnectionMock.SetupGet(dp => dp.CloudProxy).Returns(Option.None<ICloudProxy>());
                    });
            return cloudConnectionMock.Object;
        }

        static ICloudProxy GetCloudProxyMock()
        {
            var cloudProxyMock = new Mock<ICloudProxy>();
            cloudProxyMock.SetupGet(cp => cp.IsActive).Returns(true);
            return cloudProxyMock.Object;
        }

        static IClient GetDeviceClient()
        {
            var deviceClient = new Mock<IClient>();
            deviceClient.SetupGet(d => d.IsActive).Returns(true);
            deviceClient.Setup(d => d.CloseAsync())
                .Callback(() => deviceClient.SetupGet(d => d.IsActive).Returns(false))
                .Returns(Task.CompletedTask);
            return deviceClient.Object;
        }
    }
}<|MERGE_RESOLUTION|>--- conflicted
+++ resolved
@@ -147,152 +147,6 @@
         }
 
         [Fact]
-<<<<<<< HEAD
-=======
-        [Integration]
-        public async Task MutipleModulesConnectionTest()
-        {
-            string iotHubHostName = "iotHubName";
-            string edgeDeviceId = "edge";
-            string edgeDeviceConnStr = "dummyConnStr";
-            var module1Credentials = new TokenCredentials(new ModuleIdentity(iotHubHostName, edgeDeviceId, "module1"), "xyz", DummyProductInfo, false);
-            var module2Credentials = new TokenCredentials(new ModuleIdentity(iotHubHostName, edgeDeviceId, "module2"), "xyz", DummyProductInfo, false);
-            var edgeDeviceCredentials = new SharedKeyCredentials(new DeviceIdentity(iotHubHostName, edgeDeviceId), edgeDeviceConnStr, "abc");
-            var device1Credentials = new TokenCredentials(new DeviceIdentity(iotHubHostName, edgeDeviceId), "pqr", DummyProductInfo, false);
-
-            var cloudConnectionProvider = Mock.Of<ICloudConnectionProvider>();
-            Mock.Get(cloudConnectionProvider)
-                .Setup(c => c.Connect(It.IsAny<IClientCredentials>(), It.IsAny<Action<string, CloudConnectionStatus>>()))
-                .ReturnsAsync(() => Try.Success(GetCloudConnectionMock()));
-
-            var credentialsManager = Mock.Of<ICredentialsCache>();
-
-            var connectionManager = new ConnectionManager(cloudConnectionProvider, credentialsManager);
-            Try<ICloudProxy> module1CloudProxy = await connectionManager.CreateCloudConnectionAsync(module1Credentials);
-            Assert.True(module1CloudProxy.Success);
-            Assert.NotNull(module1CloudProxy.Value);
-
-            Try<ICloudProxy> module2CloudProxy = await connectionManager.CreateCloudConnectionAsync(module2Credentials);
-            Assert.True(module2CloudProxy.Success);
-            Assert.NotEqual(module1CloudProxy.Value, module2CloudProxy.Value);
-
-            Try<ICloudProxy> edgeDeviceCloudProxy = await connectionManager.CreateCloudConnectionAsync(edgeDeviceCredentials);
-            Assert.True(edgeDeviceCloudProxy.Success);
-            Assert.NotEqual(module1CloudProxy.Value, edgeDeviceCloudProxy.Value);
-
-            Try<ICloudProxy> device1CloudProxy = await connectionManager.CreateCloudConnectionAsync(device1Credentials);
-            Assert.True(device1CloudProxy.Success);
-            Assert.NotEqual(edgeDeviceCloudProxy.Value, device1CloudProxy.Value);
-        }
-
-        /// <summary>
-        /// Tests that a device can connect and disconnect properly.
-        /// 0. A cloud connection is established.
-        /// 1. Device connects - a connection is added in the connection manager
-        /// 2. Connection should have both cloud and device connections
-        /// 3. Device disconnects - the device connection is removed. Cloud connection stays.
-        /// 4. Connection manager should have a cloud connection, but no device connection.
-        /// </summary>
-        [Fact]
-        [Integration]
-        public async Task TestAddRemoveDeviceConnectionTest()
-        {
-            string deviceId = "id1";
-
-            var deviceProxyMock1 = new Mock<IDeviceProxy>();
-            deviceProxyMock1.SetupGet(dp => dp.IsActive).Returns(true);
-            deviceProxyMock1.Setup(dp => dp.CloseAsync(It.IsAny<Exception>()))
-                .Callback(() => deviceProxyMock1.SetupGet(dp => dp.IsActive).Returns(false))
-                .Returns(Task.FromResult(true));
-
-            var deviceCredentials = new SharedKeyCredentials(new DeviceIdentity("iotHub", deviceId), "dummyConnStr", "abc");
-
-            var edgeHub = new Mock<IEdgeHub>();
-
-            IClient client = GetDeviceClient();
-            var messageConverterProvider = Mock.Of<IMessageConverterProvider>();
-            var deviceClientProvider = new Mock<IClientProvider>();
-            deviceClientProvider.Setup(d => d.Create(It.IsAny<IIdentity>(), It.IsAny<string>(), It.IsAny<Client.ITransportSettings[]>()))
-                .Returns(client);
-
-            var credentialsManager = Mock.Of<ICredentialsCache>();
-            var cloudConnectionProvider = new CloudConnectionProvider(messageConverterProvider, 1, deviceClientProvider.Object, Option.None<UpstreamProtocol>(), Mock.Of<ITokenProvider>(), Mock.Of<IDeviceScopeIdentitiesCache>(), TimeSpan.FromMinutes(60), true);
-
-            cloudConnectionProvider.BindEdgeHub(edgeHub.Object);
-            IConnectionManager connectionManager = new ConnectionManager(cloudConnectionProvider, credentialsManager);
-            Try<ICloudProxy> cloudProxyTry = await connectionManager.CreateCloudConnectionAsync(deviceCredentials);
-            Assert.True(cloudProxyTry.Success);
-            var deviceListener = new DeviceMessageHandler(deviceCredentials.Identity, edgeHub.Object, connectionManager);
-
-            Option<ICloudProxy> cloudProxy = await connectionManager.GetCloudConnection(deviceId);
-            Assert.True(cloudProxy.HasValue);
-            Assert.True(cloudProxy.OrDefault().IsActive);
-
-            deviceListener.BindDeviceProxy(deviceProxyMock1.Object);
-
-            Option<IDeviceProxy> deviceProxy = connectionManager.GetDeviceConnection(deviceId);
-            Assert.True(deviceProxy.HasValue);
-            Assert.True(deviceProxy.OrDefault().IsActive);
-            Assert.True(deviceProxyMock1.Object.IsActive);
-
-            cloudProxy = await connectionManager.GetCloudConnection(deviceId);
-            Assert.True(cloudProxy.HasValue);
-            Assert.True(cloudProxy.OrDefault().IsActive);
-
-            await deviceListener.CloseAsync();
-
-            deviceProxy = connectionManager.GetDeviceConnection(deviceId);
-            Assert.False(deviceProxy.HasValue);
-            Assert.False(deviceProxyMock1.Object.IsActive);
-
-            cloudProxy = await connectionManager.GetCloudConnection(deviceId);
-            Assert.True(cloudProxy.HasValue);
-            Assert.True(client.IsActive);
-        }
-
-        [Fact]
-        [Unit]
-        public async Task GetOrCreateCloudProxyTest()
-        {
-            string edgeDeviceId = "edgeDevice";
-            string module1Id = "module1";
-            string module2Id = "module2";
-            string iotHubHostName = "iotHub";
-
-            var module1Credentials = new TokenCredentials(new ModuleIdentity(iotHubHostName, edgeDeviceId, module1Id), DummyToken, DummyProductInfo, false);
-            var module2Credentials = new TokenCredentials(new ModuleIdentity(iotHubHostName, edgeDeviceId, module2Id), DummyToken, DummyProductInfo, false);
-
-            var cloudProxyMock1 = Mock.Of<ICloudProxy>();
-            var cloudConnectionMock1 = Mock.Of<ICloudConnection>(cp => cp.IsActive && cp.CloudProxy == Option.Some(cloudProxyMock1));
-            var cloudProxyMock2 = Mock.Of<ICloudProxy>();
-            var cloudConnectionMock2 = Mock.Of<ICloudConnection>(cp => cp.IsActive && cp.CloudProxy == Option.Some(cloudProxyMock2));
-            var cloudProxyProviderMock = new Mock<ICloudConnectionProvider>();
-            cloudProxyProviderMock.Setup(c => c.Connect(It.Is<IClientCredentials>(i => i.Identity.Id == "edgeDevice/module1"), It.IsAny<Action<string, CloudConnectionStatus>>()))
-                .ReturnsAsync(() => Try.Success(cloudConnectionMock1));
-            cloudProxyProviderMock.Setup(c => c.Connect(It.Is<IClientCredentials>(i => i.Identity.Id == "edgeDevice/module2"), It.IsAny<Action<string, CloudConnectionStatus>>()))
-                .ReturnsAsync(() => Try.Success(cloudConnectionMock2));
-
-            var credentialsCache = Mock.Of<ICredentialsCache>();
-            var connectionManager = new ConnectionManager(cloudProxyProviderMock.Object, credentialsCache);
-
-            Task<Try<ICloudProxy>> getCloudProxyTask1 = connectionManager.GetOrCreateCloudConnectionAsync(module1Credentials);
-            Task<Try<ICloudProxy>> getCloudProxyTask2 = connectionManager.GetOrCreateCloudConnectionAsync(module2Credentials);
-            Task<Try<ICloudProxy>> getCloudProxyTask3 = connectionManager.GetOrCreateCloudConnectionAsync(module1Credentials);
-            Try<ICloudProxy> cloudProxy1 = await getCloudProxyTask1;
-            Try<ICloudProxy> cloudProxy2 = await getCloudProxyTask2;
-            Try<ICloudProxy> cloudProxy3 = await getCloudProxyTask3;
-
-            Assert.True(cloudProxy1.Success);
-            Assert.True(cloudProxy2.Success);
-            Assert.True(cloudProxy3.Success);
-            Assert.Equal(cloudProxyMock1, cloudProxy1.Value);
-            Assert.Equal(cloudProxyMock2, cloudProxy2.Value);
-            Assert.Equal(cloudProxyMock1, cloudProxy3.Value);
-            cloudProxyProviderMock.Verify(c => c.Connect(It.IsAny<IClientCredentials>(), It.IsAny<Action<string, CloudConnectionStatus>>()), Times.Exactly(2));
-        }
-
-        [Fact]
->>>>>>> 4dea9c16
         [Unit]
         public async Task CloudConnectionUpdateTest()
         {
@@ -572,8 +426,8 @@
             string module2Id = "module2";
             string iotHubHostName = "iotHub";
 
-            var module1Credentials = new TokenCredentials(new ModuleIdentity(iotHubHostName, edgeDeviceId, module1Id), DummyToken, DummyProductInfo);
-            var module2Credentials = new TokenCredentials(new ModuleIdentity(iotHubHostName, edgeDeviceId, module2Id), DummyToken, DummyProductInfo);
+            var module1Credentials = new TokenCredentials(new ModuleIdentity(iotHubHostName, edgeDeviceId, module1Id), DummyToken, DummyProductInfo, false);
+            var module2Credentials = new TokenCredentials(new ModuleIdentity(iotHubHostName, edgeDeviceId, module2Id), DummyToken, DummyProductInfo, false);
 
             var cloudProxyMock1 = Mock.Of<ICloudProxy>();
             var cloudConnectionMock1 = Mock.Of<ICloudConnection>(cp => cp.IsActive && cp.CloudProxy == Option.Some(cloudProxyMock1));
@@ -718,10 +572,10 @@
             string iotHubHostName = "iotHubName";
             string edgeDeviceId = "edge";
             string edgeDeviceConnStr = "dummyConnStr";
-            var module1Credentials = new TokenCredentials(new ModuleIdentity(iotHubHostName, edgeDeviceId, "module1"), "xyz", DummyProductInfo);
-            var module2Credentials = new TokenCredentials(new ModuleIdentity(iotHubHostName, edgeDeviceId, "module2"), "xyz", DummyProductInfo);
+            var module1Credentials = new TokenCredentials(new ModuleIdentity(iotHubHostName, edgeDeviceId, "module1"), "xyz", DummyProductInfo, false);
+            var module2Credentials = new TokenCredentials(new ModuleIdentity(iotHubHostName, edgeDeviceId, "module2"), "xyz", DummyProductInfo, false);
             var edgeDeviceCredentials = new SharedKeyCredentials(new DeviceIdentity(iotHubHostName, edgeDeviceId), edgeDeviceConnStr, "abc");
-            var device1Credentials = new TokenCredentials(new DeviceIdentity(iotHubHostName, edgeDeviceId), "pqr", DummyProductInfo);
+            var device1Credentials = new TokenCredentials(new DeviceIdentity(iotHubHostName, edgeDeviceId), "pqr", DummyProductInfo, false);
 
             var cloudConnectionProvider = Mock.Of<ICloudConnectionProvider>();
             Mock.Get(cloudConnectionProvider)
