--- conflicted
+++ resolved
@@ -169,13 +169,9 @@
             deviceClientProvider.Setup(d => d.Create(It.IsAny<IIdentity>(), It.IsAny<string>(), It.IsAny<Client.ITransportSettings[]>()))
                 .Returns(client);
 
-<<<<<<< HEAD
             var credentialsManager = Mock.Of<ICredentialsCache>();
-            var cloudConnectionProvider = new CloudConnectionProvider(messageConverterProvider, 1, deviceClientProvider.Object, Option.None<UpstreamProtocol>(), Mock.Of<ITokenProvider>(), Mock.Of<IDeviceScopeIdentitiesCache>());
-
-=======
             var cloudConnectionProvider = new CloudConnectionProvider(messageConverterProvider, 1, deviceClientProvider.Object, Option.None<UpstreamProtocol>(), Mock.Of<ITokenProvider>(), Mock.Of<IDeviceScopeIdentitiesCache>(), TimeSpan.FromMinutes(60));
->>>>>>> eeee143d
+
             cloudConnectionProvider.BindEdgeHub(edgeHub.Object);
             IConnectionManager connectionManager = new ConnectionManager(cloudConnectionProvider, credentialsManager);
             Try<ICloudProxy> cloudProxyTry = await connectionManager.CreateCloudConnectionAsync(deviceCredentials);
