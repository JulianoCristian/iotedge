--- conflicted
+++ resolved
@@ -35,7 +35,7 @@
 
             var clientCredentials = Mock.Of<IClientCredentials>();
             var identityFactory = new Mock<IClientCredentialsFactory>();
-            identityFactory.Setup(i => i.GetWithSasToken(It.IsAny<string>(), It.IsAny<string>(), It.IsAny<string>(), It.IsAny<string>()))
+            identityFactory.Setup(i => i.GetWithSasToken(It.IsAny<string>(), It.IsAny<string>(), It.IsAny<string>(), It.IsAny<string>(), true))
                 .Returns(clientCredentials);
 
             string iotHubHostName = "edgehubtest1.azure-devices.net";
@@ -96,16 +96,10 @@
             validAmqpMessage.ApplicationProperties.Map[CbsConstants.PutToken.Audience] = "iothub";
             validAmqpMessage.ApplicationProperties.Map[CbsConstants.Operation] = CbsConstants.PutToken.OperationValue;
 
-<<<<<<< HEAD
             var identity = Mock.Of<IIdentity>(i => i.Id == "device1/mod1");
             var clientCredentials = Mock.Of<IClientCredentials>(c => c.Identity == identity);
             var clientCredentialsFactory = new Mock<IClientCredentialsFactory>();
-            clientCredentialsFactory.Setup(i => i.GetWithSasToken(It.IsAny<string>(), It.IsAny<string>(), It.IsAny<string>(), It.IsAny<string>()))
-=======
-            var clientCredentials = Mock.Of<IClientCredentials>();
-            var identityFactory = new Mock<IClientCredentialsFactory>();
-            identityFactory.Setup(i => i.GetWithSasToken(It.IsAny<string>(), It.IsAny<string>(), It.IsAny<string>(), It.IsAny<string>(), true))
->>>>>>> 4dea9c16
+            clientCredentialsFactory.Setup(i => i.GetWithSasToken(It.IsAny<string>(), It.IsAny<string>(), It.IsAny<string>(), It.IsAny<string>(), true))
                 .Returns(clientCredentials);
 
             string iotHubHostName = "edgehubtest1.azure-devices.net";
@@ -138,20 +132,6 @@
             validAmqpMessage.ApplicationProperties.Map[CbsConstants.PutToken.Audience] = "iothub";
             validAmqpMessage.ApplicationProperties.Map[CbsConstants.Operation] = CbsConstants.PutToken.OperationValue;
 
-<<<<<<< HEAD
-=======
-            var identity = Mock.Of<IIdentity>(i => i.Id == "device1/mod1");
-            var clientCredentials = Mock.Of<IClientCredentials>(c => c.Identity == identity);
-            var clientCredentialsFactory = new Mock<IClientCredentialsFactory>();
-            clientCredentialsFactory.Setup(i => i.GetWithSasToken(It.IsAny<string>(), It.IsAny<string>(), It.IsAny<string>(), It.IsAny<string>(), true))
-                .Returns(clientCredentials);
-
-            string iotHubHostName = "edgehubtest1.azure-devices.net";
-            var authenticator = new Mock<IAuthenticator>();
-            authenticator.Setup(a => a.AuthenticateAsync(It.IsAny<IClientCredentials>())).ReturnsAsync(true);
-            var cbsNode = new CbsNode(clientCredentialsFactory.Object, iotHubHostName, authenticator.Object, new NullCredentialsCache());
-
->>>>>>> 4dea9c16
             // Act
             (string token, string audience) = CbsNode.ValidateAndParseMessage(IoTHubHostName, validAmqpMessage);
 
