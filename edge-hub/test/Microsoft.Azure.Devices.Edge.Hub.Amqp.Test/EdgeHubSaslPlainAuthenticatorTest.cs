--- conflicted
+++ resolved
@@ -25,7 +25,7 @@
             const string UserId = "dev1/modules/mod1@sas.hub1";
             const string Password = "pwd";
 
-            Mock.Get(clientCredentialsFactory).Setup(f => f.GetWithSasToken("dev1", "mod1", string.Empty, Password))
+            Mock.Get(clientCredentialsFactory).Setup(f => f.GetWithSasToken("dev1", "mod1", string.Empty, Password, false))
                 .Returns(clientCredentials);
             Mock.Get(authenticator).Setup(a => a.AuthenticateAsync(clientCredentials))
                 .ReturnsAsync(false);
@@ -45,7 +45,7 @@
             const string UserId = "dev1/modules/mod1@sas.hub1";
             const string Password = "pwd";
 
-            Mock.Get(clientCredentialsFactory).Setup(f => f.GetWithSasToken("dev1", "mod1", string.Empty, Password))
+            Mock.Get(clientCredentialsFactory).Setup(f => f.GetWithSasToken("dev1", "mod1", string.Empty, Password, false))
                 .Returns(clientCredentials);
             Mock.Get(authenticator).Setup(a => a.AuthenticateAsync(clientCredentials))
                 .ReturnsAsync(true);
@@ -90,22 +90,9 @@
         public async void TestNoDeviceId()
         {
             var authenticator = Mock.Of<IAuthenticator>();
-<<<<<<< HEAD
             var identityFactory = Mock.Of<IClientCredentialsFactory>();
             var saslAuthenticator = new EdgeHubSaslPlainAuthenticator(authenticator, identityFactory, "iothub");
             const string UserId = "key1@sas.root.hub1";
-=======
-            var clientCredentialsFactory = Mock.Of<IClientCredentialsFactory>();
-            var saslAuthenticator = new EdgeHubSaslPlainAuthenticator(authenticator, clientCredentialsFactory, "iothub");
-            var clientCredentials = Mock.Of<IClientCredentials>();
-            const string UserId = "dev1/modules/mod1@sas.hub1";
-            const string Password = "pwd";
-
-            Mock.Get(clientCredentialsFactory).Setup(f => f.GetWithSasToken("dev1", "mod1", string.Empty, Password, false))
-                .Returns(clientCredentials);
-            Mock.Get(authenticator).Setup(a => a.AuthenticateAsync(clientCredentials))
-                .ReturnsAsync(false);
->>>>>>> 4dea9c16
 
             await Assert.ThrowsAsync<EdgeHubConnectionException>(() => saslAuthenticator.AuthenticateAsync(UserId, "pwd"));
         }
@@ -115,21 +102,7 @@
         public void TestNullConstructorInputs()
         {
             var authenticator = Mock.Of<IAuthenticator>();
-<<<<<<< HEAD
             var identityFactory = Mock.Of<IClientCredentialsFactory>();
-=======
-            var clientCredentialsFactory = Mock.Of<IClientCredentialsFactory>();
-            var saslAuthenticator = new EdgeHubSaslPlainAuthenticator(authenticator, clientCredentialsFactory, "hub1");
-            var identity = new ModuleIdentity("hub1", "dev1", "mod1");
-            var clientCredentials = Mock.Of<IClientCredentials>(c => c.Identity == identity);
-            const string UserId = "dev1/modules/mod1@sas.hub1";
-            const string Password = "pwd";
-
-            Mock.Get(clientCredentialsFactory).Setup(f => f.GetWithSasToken("dev1", "mod1", string.Empty, Password, false))
-                .Returns(clientCredentials);
-            Mock.Get(authenticator).Setup(a => a.AuthenticateAsync(clientCredentials))
-                .ReturnsAsync(true);
->>>>>>> 4dea9c16
 
             Assert.Throws<ArgumentNullException>(() => new EdgeHubSaslPlainAuthenticator(null, identityFactory, "iothub"));
             Assert.Throws<ArgumentNullException>(() => new EdgeHubSaslPlainAuthenticator(authenticator, null, "iothub"));
