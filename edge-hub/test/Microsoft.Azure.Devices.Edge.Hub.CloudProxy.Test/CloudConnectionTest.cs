// Copyright (c) Microsoft. All rights reserved.
// Licensed under the MIT license. See LICENSE file in the project root for full license information.
namespace Microsoft.Azure.Devices.Edge.Hub.CloudProxy.Test
{
    using System;
    using System.Collections.Generic;
    using System.Threading.Tasks;

    using Microsoft.Azure.Devices.Client;
    using Microsoft.Azure.Devices.Client.Exceptions;
    using Microsoft.Azure.Devices.Edge.Hub.Core;
    using Microsoft.Azure.Devices.Edge.Hub.Core.Cloud;
    using Microsoft.Azure.Devices.Edge.Hub.Core.Device;
    using Microsoft.Azure.Devices.Edge.Hub.Core.Identity;
    using Microsoft.Azure.Devices.Edge.Util;
    using Microsoft.Azure.Devices.Edge.Util.Test.Common;
    using Microsoft.Azure.Devices.Shared;

    using Moq;

    using Xunit;

    public class CloudConnectionTest
    {
        static readonly ITokenProvider TokenProvider = Mock.Of<ITokenProvider>();
        static readonly IDeviceScopeIdentitiesCache DeviceScopeIdentitiesCache = Mock.Of<IDeviceScopeIdentitiesCache>();

        [Fact]
        [Unit]
        public void CheckTokenExpiredTest()
        {
            // Arrange
            string hostname = "dummy.azure-devices.net";
            DateTime expiryTime = DateTime.UtcNow.AddHours(2);
            string validToken = TokenHelper.CreateSasToken(hostname, expiryTime);

            // Act
            DateTime actualExpiryTime = CloudConnection.GetTokenExpiry(hostname, validToken);

            // Assert
            Assert.True(actualExpiryTime - expiryTime < TimeSpan.FromSeconds(1));

            // Arrange
            expiryTime = DateTime.UtcNow.AddHours(-2);
            string expiredToken = TokenHelper.CreateSasToken(hostname, expiryTime);

            // Act
            actualExpiryTime = CloudConnection.GetTokenExpiry(hostname, expiredToken);

            // Assert
            Assert.Equal(DateTime.MinValue, actualExpiryTime);
        }

        [Fact]
        [Unit]
        public async Task CloudConnectionCallbackTest()
        {
            int receivedConnectedStatusCount = 0;
            ConnectionStatusChangesHandler connectionStatusChangesHandler = (_, __) => { };

            IClient GetMockedDeviceClient()
            {
                var deviceClient = new Mock<IClient>();
                deviceClient.SetupGet(dc => dc.IsActive).Returns(true);
                deviceClient.Setup(dc => dc.CloseAsync())
                    .Callback(() => deviceClient.SetupGet(dc => dc.IsActive).Returns(false))
                    .Returns(Task.FromResult(true));

                deviceClient.Setup(dc => dc.SetConnectionStatusChangedHandler(It.IsAny<ConnectionStatusChangesHandler>()))
                    .Callback<ConnectionStatusChangesHandler>(c => connectionStatusChangesHandler = c);

                deviceClient.Setup(dc => dc.OpenAsync())
                    .Callback(
                        () =>
                        {
                            int currentCount = receivedConnectedStatusCount;
                            Assert.NotNull(connectionStatusChangesHandler);
                            connectionStatusChangesHandler.Invoke(ConnectionStatus.Connected, ConnectionStatusChangeReason.Connection_Ok);
                            Assert.Equal(receivedConnectedStatusCount, currentCount);
                        })
                    .Returns(Task.CompletedTask);
                return deviceClient.Object;
            }

            var deviceClientProvider = new Mock<IClientProvider>();
            deviceClientProvider.Setup(dc => dc.Create(It.IsAny<IIdentity>(), It.IsAny<IAuthenticationMethod>(), It.IsAny<ITransportSettings[]>()))
                .Returns(() => GetMockedDeviceClient());

            var transportSettings = new ITransportSettings[] { new AmqpTransportSettings(TransportType.Amqp_Tcp_Only) };

            void ConnectionStatusHandler(string id, CloudConnectionStatus status)
            {
                if (status == CloudConnectionStatus.ConnectionEstablished)
                {
                    receivedConnectedStatusCount++;
                }
            }

            var messageConverterProvider = new MessageConverterProvider(new Dictionary<Type, IMessageConverter> { [typeof(TwinCollection)] = Mock.Of<IMessageConverter>() });
            var cloudConnection = new CloudConnection(ConnectionStatusHandler, transportSettings, messageConverterProvider, deviceClientProvider.Object, Mock.Of<ICloudListener>(), TokenProvider, DeviceScopeIdentitiesCache, TimeSpan.FromMinutes(60), true);

            IClientCredentials clientCredentialsWithExpiringToken1 = GetMockClientCredentialsWithToken();
            Assert.Equal(receivedConnectedStatusCount, 0);
            ICloudProxy cloudProxy1 = await cloudConnection.CreateOrUpdateAsync(clientCredentialsWithExpiringToken1);
            Assert.True(cloudProxy1.IsActive);
            Assert.Equal(cloudProxy1, cloudConnection.CloudProxy.OrDefault());
            Assert.Equal(receivedConnectedStatusCount, 0);

            Assert.NotNull(connectionStatusChangesHandler);
            connectionStatusChangesHandler.Invoke(ConnectionStatus.Connected, ConnectionStatusChangeReason.Connection_Ok);
            Assert.Equal(receivedConnectedStatusCount, 1);

            IClientCredentials clientCredentialsWithExpiringToken2 = GetMockClientCredentialsWithToken();
            ICloudProxy cloudProxy2 = await cloudConnection.CreateOrUpdateAsync(clientCredentialsWithExpiringToken2);
            Assert.True(cloudProxy2.IsActive);
            Assert.Equal(cloudProxy2, cloudConnection.CloudProxy.OrDefault());
            Assert.Equal(receivedConnectedStatusCount, 1);

            connectionStatusChangesHandler.Invoke(ConnectionStatus.Connected, ConnectionStatusChangeReason.Connection_Ok);
            Assert.Equal(receivedConnectedStatusCount, 2);
        }

        [Unit]
        [Fact]
        public Task GetCloudConnectionForIdentityWithKeyTest()
        {
            IClientProvider clientProvider = GetMockDeviceClientProviderWithKey();
            return GetCloudConnectionTest(() => GetMockClientCredentialsWithKey(), clientProvider);
        }

        [Unit]
        [Fact]
        public Task GetCloudConnectionForIdentityWithTokenTest()
        {
            IClientProvider clientProvider = GetMockDeviceClientProviderWithToken();
            return GetCloudConnectionTest(() => GetMockClientCredentialsWithToken(), clientProvider);
        }

        [Unit]
        [Fact]
        public void GetIsTokenExpiredTest()
        {
            // Arrange
            DateTime tokenExpiry = DateTime.UtcNow.AddYears(1);
            string token = TokenHelper.CreateSasToken("azure.devices.net", tokenExpiry);

            // Act
            TimeSpan expiryTimeRemaining = CloudConnection.GetTokenExpiryTimeRemaining("azure.devices.net", token);

            // Assert
            Assert.True(expiryTimeRemaining - (tokenExpiry - DateTime.UtcNow) < TimeSpan.FromSeconds(1));
        }

        [Unit]
        [Fact]
        public void GetTokenExpiryBufferSecondsTest()
        {
            string token = TokenHelper.CreateSasToken("azure.devices.net");
            TimeSpan timeRemaining = CloudConnection.GetTokenExpiryTimeRemaining("foo.azuredevices.net", token);
            Assert.True(timeRemaining > TimeSpan.Zero);
        }

        [Fact]
        [Unit]
        public async Task InitializeAndGetCloudProxyTest()
        {
            string iothubHostName = "test.azure-devices.net";
            string deviceId = "device1";

            IClientCredentials GetClientCredentialsWithNonExpiringToken()
            {
                string token = TokenHelper.CreateSasToken(iothubHostName, DateTime.UtcNow.AddMinutes(10));
                var identity = new DeviceIdentity(iothubHostName, deviceId);
                return new TokenCredentials(identity, token, string.Empty, false);
            }

            IClient client = GetMockDeviceClient();
            var deviceClientProvider = new Mock<IClientProvider>();
            deviceClientProvider.Setup(dc => dc.Create(It.IsAny<IIdentity>(), It.IsAny<IAuthenticationMethod>(), It.IsAny<ITransportSettings[]>()))
                .Returns(() => client);

            var transportSettings = new ITransportSettings[] { new AmqpTransportSettings(TransportType.Amqp_Tcp_Only) };

            var messageConverterProvider = new MessageConverterProvider(new Dictionary<Type, IMessageConverter> { [typeof(TwinCollection)] = Mock.Of<IMessageConverter>() });

            var cloudConnection = new CloudConnection((_, __) => { }, transportSettings, messageConverterProvider, deviceClientProvider.Object, Mock.Of<ICloudListener>(), TokenProvider, DeviceScopeIdentitiesCache, TimeSpan.FromMinutes(60), true);

            IClientCredentials clientCredentialsWithExpiringToken2 = GetClientCredentialsWithNonExpiringToken();
            ICloudProxy cloudProxy = await cloudConnection.CreateOrUpdateAsync(clientCredentialsWithExpiringToken2);

            // Wait for the task to complete
            await Task.Delay(TimeSpan.FromSeconds(10));
            Assert.Equal(cloudProxy, cloudConnection.CloudProxy.OrDefault());
            Assert.True(cloudProxy.IsActive);
            Mock.Get(client).Verify(c => c.OpenAsync(), Times.Once);
        }

        [Fact]
        [Unit]
        public async Task RefreshTokenTest()
        {
            string iothubHostName = "test.azure-devices.net";
            string deviceId = "device1";

            IClientCredentials GetClientCredentialsWithExpiringToken()
            {
                string token = TokenHelper.CreateSasToken(iothubHostName, DateTime.UtcNow.AddMinutes(3));
                var identity = new DeviceIdentity(iothubHostName, deviceId);
                return new TokenCredentials(identity, token, string.Empty, false);
            }

            IClientCredentials GetClientCredentialsWithNonExpiringToken()
            {
                string token = TokenHelper.CreateSasToken(iothubHostName, DateTime.UtcNow.AddMinutes(10));
                var identity = new DeviceIdentity(iothubHostName, deviceId);
                return new TokenCredentials(identity, token, string.Empty, false);
            }

            IAuthenticationMethod authenticationMethod = null;
            IClientProvider clientProvider = GetMockDeviceClientProviderWithToken((s, a, t) => authenticationMethod = a);

            var transportSettings = new ITransportSettings[] { new AmqpTransportSettings(TransportType.Amqp_Tcp_Only) };

            var receivedStatus = CloudConnectionStatus.ConnectionEstablished;
            void ConnectionStatusHandler(string id, CloudConnectionStatus status) => receivedStatus = status;
            var messageConverterProvider = new MessageConverterProvider(new Dictionary<Type, IMessageConverter> { [typeof(TwinCollection)] = Mock.Of<IMessageConverter>() });

            var cloudConnection = new CloudConnection(ConnectionStatusHandler, transportSettings, messageConverterProvider, clientProvider, Mock.Of<ICloudListener>(), TokenProvider, DeviceScopeIdentitiesCache, TimeSpan.FromMinutes(60), true);

            IClientCredentials clientCredentialsWithExpiringToken1 = GetClientCredentialsWithExpiringToken();
            ICloudProxy cloudProxy1 = await cloudConnection.CreateOrUpdateAsync(clientCredentialsWithExpiringToken1);
            Assert.True(cloudProxy1.IsActive);
            Assert.Equal(cloudProxy1, cloudConnection.CloudProxy.OrDefault());

            Assert.NotNull(authenticationMethod);
            var deviceAuthenticationWithTokenRefresh = authenticationMethod as DeviceAuthenticationWithTokenRefresh;
            Assert.NotNull(deviceAuthenticationWithTokenRefresh);

            Task<string> getTokenTask = deviceAuthenticationWithTokenRefresh.GetTokenAsync(iothubHostName);
            Assert.False(getTokenTask.IsCompleted);

            Assert.Equal(receivedStatus, CloudConnectionStatus.TokenNearExpiry);

            IClientCredentials clientCredentialsWithExpiringToken2 = GetClientCredentialsWithNonExpiringToken();
            ICloudProxy cloudProxy2 = await cloudConnection.CreateOrUpdateAsync(clientCredentialsWithExpiringToken2);

            // Wait for the task to complete
            await Task.Delay(TimeSpan.FromSeconds(10));

            Assert.True(getTokenTask.IsCompletedSuccessfully);
            Assert.Equal(cloudProxy2, cloudConnection.CloudProxy.OrDefault());
            Assert.True(cloudProxy2.IsActive);
            Assert.True(cloudProxy1.IsActive);
            Assert.Equal(cloudProxy1, cloudProxy2);
            Assert.Equal(getTokenTask.Result, (clientCredentialsWithExpiringToken2 as ITokenCredentials)?.Token);
        }

        [Fact]
        [Unit]
        public async Task RefreshTokenWithRetryTest()
        {
            string iothubHostName = "test.azure-devices.net";
            string deviceId = "device1";

            IClientCredentials GetClientCredentialsWithExpiringToken()
            {
                string token = TokenHelper.CreateSasToken(iothubHostName, DateTime.UtcNow.AddMinutes(3));
                var identity = new DeviceIdentity(iothubHostName, deviceId);
                return new TokenCredentials(identity, token, string.Empty, false);
            }

            IClientCredentials GetClientCredentialsWithNonExpiringToken()
            {
                string token = TokenHelper.CreateSasToken(iothubHostName, DateTime.UtcNow.AddMinutes(10));
                var identity = new DeviceIdentity(iothubHostName, deviceId);
                return new TokenCredentials(identity, token, string.Empty, false);
            }

            IAuthenticationMethod authenticationMethod = null;
            IClientProvider clientProvider = GetMockDeviceClientProviderWithToken((s, a, t) => authenticationMethod = a);

            var transportSettings = new ITransportSettings[] { new AmqpTransportSettings(TransportType.Amqp_Tcp_Only) };

            var receivedStatuses = new List<CloudConnectionStatus>();
            void ConnectionStatusHandler(string id, CloudConnectionStatus status) => receivedStatuses.Add(status);
            var messageConverterProvider = new MessageConverterProvider(new Dictionary<Type, IMessageConverter> { [typeof(TwinCollection)] = Mock.Of<IMessageConverter>() });

            var cloudConnection = new CloudConnection(ConnectionStatusHandler, transportSettings, messageConverterProvider, clientProvider, Mock.Of<ICloudListener>(), TokenProvider, DeviceScopeIdentitiesCache, TimeSpan.FromMinutes(60), true);

            IClientCredentials clientCredentialsWithExpiringToken1 = GetClientCredentialsWithExpiringToken();
            ICloudProxy cloudProxy1 = await cloudConnection.CreateOrUpdateAsync(clientCredentialsWithExpiringToken1);
            Assert.True(cloudProxy1.IsActive);
            Assert.Equal(cloudProxy1, cloudConnection.CloudProxy.OrDefault());

            Assert.NotNull(authenticationMethod);
            var deviceAuthenticationWithTokenRefresh = authenticationMethod as DeviceAuthenticationWithTokenRefresh;
            Assert.NotNull(deviceAuthenticationWithTokenRefresh);

            // Try to refresh token but get an expiring token
            Task<string> getTokenTask = deviceAuthenticationWithTokenRefresh.GetTokenAsync(iothubHostName);
            Assert.False(getTokenTask.IsCompleted);

            Assert.Equal(1, receivedStatuses.Count);
            Assert.Equal(receivedStatuses[0], CloudConnectionStatus.TokenNearExpiry);

            ICloudProxy cloudProxy2 = await cloudConnection.CreateOrUpdateAsync(clientCredentialsWithExpiringToken1);

            // Wait for the task to process
            await Task.Delay(TimeSpan.FromSeconds(5));

            Assert.False(getTokenTask.IsCompletedSuccessfully);
            Assert.Equal(cloudProxy2, cloudConnection.CloudProxy.OrDefault());
            Assert.True(cloudProxy2.IsActive);
            Assert.True(cloudProxy1.IsActive);
            Assert.Equal(cloudProxy1, cloudProxy2);

            // Wait for 20 secs for retry to happen
            await Task.Delay(TimeSpan.FromSeconds(20));

            // Check if retry happened
            Assert.Equal(2, receivedStatuses.Count);
            Assert.Equal(receivedStatuses[1], CloudConnectionStatus.TokenNearExpiry);

            IClientCredentials clientCredentialsWithNonExpiringToken = GetClientCredentialsWithNonExpiringToken();
            ICloudProxy cloudProxy3 = await cloudConnection.CreateOrUpdateAsync(clientCredentialsWithNonExpiringToken);

            // Wait for the task to complete
            await Task.Delay(TimeSpan.FromSeconds(5));

            Assert.True(getTokenTask.IsCompletedSuccessfully);
            Assert.Equal(cloudProxy3, cloudConnection.CloudProxy.OrDefault());
            Assert.True(cloudProxy3.IsActive);
            Assert.True(cloudProxy1.IsActive);
            Assert.Equal(cloudProxy1, cloudProxy3);
            Assert.Equal(getTokenTask.Result, (clientCredentialsWithNonExpiringToken as ITokenCredentials)?.Token);
        }

        [Unit]
        [Fact]
        public async Task UpdateDeviceConnectionTest()
        {
            int receivedConnectedStatusCount = 0;
            ConnectionStatusChangesHandler connectionStatusChangesHandler = null;
            string hostname = "dummy.azure-devices.net";
            string deviceId = "device1";

            IClientCredentials GetClientCredentials(TimeSpan tokenExpiryDuration)
            {
                string token = TokenHelper.CreateSasToken(hostname, DateTime.UtcNow.AddSeconds(tokenExpiryDuration.TotalSeconds));
                var identity = new DeviceIdentity(hostname, deviceId);
                return new TokenCredentials(identity, token, string.Empty, false);
            }

            IDeviceProxy GetMockDeviceProxy()
            {
                var deviceProxyMock1 = new Mock<IDeviceProxy>();
                deviceProxyMock1.SetupGet(dp => dp.IsActive).Returns(true);
                deviceProxyMock1.Setup(dp => dp.CloseAsync(It.IsAny<Exception>()))
                    .Callback(() => deviceProxyMock1.SetupGet(dp => dp.IsActive).Returns(false))
                    .Returns(Task.CompletedTask);
                return deviceProxyMock1.Object;
            }

            IClient GetMockedDeviceClient()
            {
                var deviceClient = new Mock<IClient>();
                deviceClient.SetupGet(dc => dc.IsActive).Returns(true);
                deviceClient.Setup(dc => dc.CloseAsync())
                    .Callback(() => deviceClient.SetupGet(dc => dc.IsActive).Returns(false))
                    .Returns(Task.FromResult(true));

                deviceClient.Setup(dc => dc.SetConnectionStatusChangedHandler(It.IsAny<ConnectionStatusChangesHandler>()))
                    .Callback<ConnectionStatusChangesHandler>(c => connectionStatusChangesHandler = c);

                deviceClient.Setup(dc => dc.OpenAsync())
                    .Callback(
                        () =>
                        {
                            int currentCount = receivedConnectedStatusCount;
                            Assert.NotNull(connectionStatusChangesHandler);
                            connectionStatusChangesHandler.Invoke(ConnectionStatus.Connected, ConnectionStatusChangeReason.Connection_Ok);
                            Assert.Equal(receivedConnectedStatusCount, currentCount);
                        })
                    .Returns(Task.CompletedTask);
                return deviceClient.Object;
            }

            IAuthenticationMethod authenticationMethod = null;
            var deviceClientProvider = new Mock<IClientProvider>();
            deviceClientProvider.Setup(dc => dc.Create(It.IsAny<IIdentity>(), It.IsAny<IAuthenticationMethod>(), It.IsAny<ITransportSettings[]>()))
                .Callback<IIdentity, IAuthenticationMethod, ITransportSettings[]>((s, a, t) => authenticationMethod = a)
                .Returns(() => GetMockedDeviceClient());

            var messageConverterProvider = Mock.Of<IMessageConverterProvider>();

            ICloudConnectionProvider cloudConnectionProvider = new CloudConnectionProvider(messageConverterProvider, 1, deviceClientProvider.Object, Option.None<UpstreamProtocol>(), TokenProvider, DeviceScopeIdentitiesCache, TimeSpan.FromMinutes(60), true);
            cloudConnectionProvider.BindEdgeHub(Mock.Of<IEdgeHub>());
            var credentialsCache = new CredentialsCache(new NullCredentialsCache());
            IConnectionManager connectionManager = new ConnectionManager(cloudConnectionProvider, credentialsCache);

            IClientCredentials clientCredentials1 = GetClientCredentials(TimeSpan.FromSeconds(10));
            await credentialsCache.Add(clientCredentials1);
            Try<ICloudProxy> cloudProxyTry1 = await connectionManager.CreateCloudConnectionAsync(clientCredentials1);
            Assert.True(cloudProxyTry1.Success);

            IDeviceProxy deviceProxy1 = GetMockDeviceProxy();
            await connectionManager.AddDeviceConnection(clientCredentials1.Identity, deviceProxy1);

            await Task.Delay(TimeSpan.FromSeconds(10));
            Assert.NotNull(authenticationMethod);
            var deviceTokenRefresher = authenticationMethod as DeviceAuthenticationWithTokenRefresh;
            Assert.NotNull(deviceTokenRefresher);
            Task<string> tokenGetter = deviceTokenRefresher.GetTokenAsync(hostname);
            Assert.False(tokenGetter.IsCompleted);

            IClientCredentials clientCredentials2 = GetClientCredentials(TimeSpan.FromMinutes(2));
            await credentialsCache.Add(clientCredentials2);
            Try<ICloudProxy> cloudProxyTry2 = await connectionManager.CreateCloudConnectionAsync(clientCredentials2);
            Assert.True(cloudProxyTry2.Success);

            IDeviceProxy deviceProxy2 = GetMockDeviceProxy();
            await connectionManager.AddDeviceConnection(clientCredentials2.Identity, deviceProxy2);

            await Task.Delay(TimeSpan.FromSeconds(3));
            Assert.False(tokenGetter.IsCompleted);

            IClientCredentials clientCredentials3 = GetClientCredentials(TimeSpan.FromMinutes(10));
            await credentialsCache.Add(clientCredentials3);
            Try<ICloudProxy> cloudProxyTry3 = await connectionManager.CreateCloudConnectionAsync(clientCredentials3);
            Assert.True(cloudProxyTry3.Success);

            IDeviceProxy deviceProxy3 = GetMockDeviceProxy();
            await connectionManager.AddDeviceConnection(clientCredentials3.Identity, deviceProxy3);

            await Task.Delay(TimeSpan.FromSeconds(23));
            Assert.True(tokenGetter.IsCompleted);
            Assert.Equal(tokenGetter.Result, (clientCredentials3 as ITokenCredentials)?.Token);
        }

        [Unit]
        [Fact]
        public async Task UpdateInvalidIdentityWithTokenTest()
        {
            var deviceClientProvider = new Mock<IClientProvider>();
            deviceClientProvider.SetupSequence(dc => dc.Create(It.IsAny<IIdentity>(), It.IsAny<IAuthenticationMethod>(), It.IsAny<ITransportSettings[]>()))
                .Returns(GetMockDeviceClient())
                .Throws(new UnauthorizedException("Unauthorized"));

            var transportSettings = new ITransportSettings[] { new AmqpTransportSettings(TransportType.Amqp_Tcp_Only) };

            var messageConverterProvider = new MessageConverterProvider(new Dictionary<Type, IMessageConverter> { [typeof(TwinCollection)] = Mock.Of<IMessageConverter>() });
            var cloudConnection = new CloudConnection((_, __) => { }, transportSettings, messageConverterProvider, deviceClientProvider.Object, Mock.Of<ICloudListener>(), TokenProvider, DeviceScopeIdentitiesCache, TimeSpan.FromMinutes(60), true);

            IClientCredentials identity1 = GetMockClientCredentialsWithToken();
            ICloudProxy cloudProxy1 = await cloudConnection.CreateOrUpdateAsync(identity1);
            Assert.True(cloudProxy1.IsActive);
            Assert.Equal(cloudProxy1, cloudConnection.CloudProxy.OrDefault());

            IClientCredentials identity2 = GetMockClientCredentialsWithToken();
            await Assert.ThrowsAsync<UnauthorizedException>(() => cloudConnection.CreateOrUpdateAsync(identity2));
            Assert.True(cloudProxy1.IsActive);
            Assert.Equal(cloudProxy1, cloudConnection.CloudProxy.OrDefault());
        }

        static async Task GetCloudConnectionTest(Func<IClientCredentials> credentialsGenerator, IClientProvider clientProvider)
        {
            var transportSettings = new ITransportSettings[] { new AmqpTransportSettings(TransportType.Amqp_Tcp_Only) };
            var messageConverterProvider = new MessageConverterProvider(new Dictionary<Type, IMessageConverter> { [typeof(TwinCollection)] = Mock.Of<IMessageConverter>() });
            var cloudConnection = new CloudConnection((_, __) => { }, transportSettings, messageConverterProvider, clientProvider, Mock.Of<ICloudListener>(), TokenProvider, DeviceScopeIdentitiesCache, TimeSpan.FromMinutes(60), true);

            IClientCredentials clientCredentials1 = credentialsGenerator();
            ICloudProxy cloudProxy1 = await cloudConnection.CreateOrUpdateAsync(clientCredentials1);
            Assert.True(cloudProxy1.IsActive);
            Assert.Equal(cloudProxy1, cloudConnection.CloudProxy.OrDefault());

            IClientCredentials clientCredentials2 = credentialsGenerator();
            ICloudProxy cloudProxy2 = await cloudConnection.CreateOrUpdateAsync(clientCredentials2);
            Assert.Equal(cloudProxy2, cloudConnection.CloudProxy.OrDefault());
            Assert.True(cloudProxy2.IsActive);
            Assert.False(cloudProxy1.IsActive);
            Assert.NotEqual(cloudProxy1, cloudProxy2);
        }

        static IClientCredentials GetMockClientCredentialsWithKey(string hostname = "dummy.azure-devices.net", string deviceId = "device1")
        {
            var identity = new DeviceIdentity(hostname, deviceId);
            return new SharedKeyCredentials(identity, "dummyConnStr", string.Empty);
        }

        static IClientCredentials GetMockClientCredentialsWithToken(
            string hostname = "dummy.azure-devices.net",
            string deviceId = "device1")
        {
            string token = TokenHelper.CreateSasToken(hostname);
            var identity = new DeviceIdentity(hostname, deviceId);
            return new TokenCredentials(identity, token, string.Empty);
        }

        static IClient GetMockDeviceClient()
        {
            var deviceClient = new Mock<IClient>();
            deviceClient.SetupGet(dc => dc.IsActive).Returns(true);
            deviceClient.Setup(dc => dc.CloseAsync())
                .Callback(() => deviceClient.SetupGet(dc => dc.IsActive).Returns(false))
                .Returns(Task.FromResult(true));
            deviceClient.Setup(dc => dc.OpenAsync()).Returns(Task.CompletedTask);
            return deviceClient.Object;
        }

<<<<<<< HEAD
        static IClientProvider GetMockDeviceClientProviderWithKey()
=======
        static IClientCredentials GetMockClientCredentialsWithKey(string hostname = "dummy.azure-devices.net", string deviceId = "device1")
        {
            var identity = new DeviceIdentity(hostname, deviceId);
            return new SharedKeyCredentials(identity, "dummyConnStr", string.Empty);
        }

        static IClientCredentials GetMockClientCredentialsWithToken(string hostname = "dummy.azure-devices.net",
            string deviceId = "device1")
        {
            string token = TokenHelper.CreateSasToken(hostname);
            var identity = new DeviceIdentity(hostname, deviceId);
            return new TokenCredentials(identity, token, string.Empty, false);
        }

        [Fact]
        [Unit]
        public void CheckTokenExpiredTest()
>>>>>>> 4dea9c16
        {
            var deviceClientProvider = new Mock<IClientProvider>();
            deviceClientProvider.Setup(dc => dc.Create(It.IsAny<IIdentity>(), It.IsAny<string>(), It.IsAny<ITransportSettings[]>()))
                .Returns(() => GetMockDeviceClient());
            return deviceClientProvider.Object;
        }

        static IClientProvider GetMockDeviceClientProviderWithToken(Action<IIdentity, IAuthenticationMethod, ITransportSettings[]> callback = null)
        {
            var deviceClientProvider = new Mock<IClientProvider>();
            deviceClientProvider.Setup(dc => dc.Create(It.IsAny<IIdentity>(), It.IsAny<IAuthenticationMethod>(), It.IsAny<ITransportSettings[]>()))
                .Callback<IIdentity, IAuthenticationMethod, ITransportSettings[]>((c, a, t) => callback?.Invoke(c, a, t))
                .Returns(() => GetMockDeviceClient());
            return deviceClientProvider.Object;
        }
    }
}<|MERGE_RESOLUTION|>--- conflicted
+++ resolved
@@ -493,7 +493,7 @@
         {
             string token = TokenHelper.CreateSasToken(hostname);
             var identity = new DeviceIdentity(hostname, deviceId);
-            return new TokenCredentials(identity, token, string.Empty);
+            return new TokenCredentials(identity, token, string.Empty, false);
         }
 
         static IClient GetMockDeviceClient()
@@ -507,27 +507,7 @@
             return deviceClient.Object;
         }
 
-<<<<<<< HEAD
         static IClientProvider GetMockDeviceClientProviderWithKey()
-=======
-        static IClientCredentials GetMockClientCredentialsWithKey(string hostname = "dummy.azure-devices.net", string deviceId = "device1")
-        {
-            var identity = new DeviceIdentity(hostname, deviceId);
-            return new SharedKeyCredentials(identity, "dummyConnStr", string.Empty);
-        }
-
-        static IClientCredentials GetMockClientCredentialsWithToken(string hostname = "dummy.azure-devices.net",
-            string deviceId = "device1")
-        {
-            string token = TokenHelper.CreateSasToken(hostname);
-            var identity = new DeviceIdentity(hostname, deviceId);
-            return new TokenCredentials(identity, token, string.Empty, false);
-        }
-
-        [Fact]
-        [Unit]
-        public void CheckTokenExpiredTest()
->>>>>>> 4dea9c16
         {
             var deviceClientProvider = new Mock<IClientProvider>();
             deviceClientProvider.Setup(dc => dc.Create(It.IsAny<IIdentity>(), It.IsAny<string>(), It.IsAny<ITransportSettings[]>()))
