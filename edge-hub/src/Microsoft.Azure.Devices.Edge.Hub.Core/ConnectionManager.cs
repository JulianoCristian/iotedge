--- conflicted
+++ resolved
@@ -230,11 +230,12 @@
                 case CloudConnectionStatus.Disconnected:
                     Events.InvokingCloudConnectionLostEvent(device.Identity);
                     this.CloudConnectionLost?.Invoke(this, device.Identity);
-                    await device.CloudConnection.Filter(cp => cp.IsActive).ForEachAsync(cp =>
-                    {
-                        Events.CloudConnectionLostClosingClient(device.Identity);
-                        return cp.CloseAsync();
-                    });
+                    await device.CloudConnection.Filter(cp => cp.IsActive).ForEachAsync(
+                        cp =>
+                        {
+                            Events.CloudConnectionLostClosingClient(device.Identity);
+                            return cp.CloseAsync();
+                        });
                     break;
 
                 case CloudConnectionStatus.ConnectionEstablished:
@@ -332,7 +333,14 @@
 
                 InvokingCloudConnectionEstablishedEvent,
 
-                HandlingConnectionStatusChangedHandler
+                HandlingConnectionStatusChangedHandler,
+
+                CloudConnectionLostClosingClient
+            }
+
+            public static void CloudConnectionLostClosingClient(IIdentity identity)
+            {
+                Log.LogDebug((int)EventIds.CloudConnectionLostClosingClient, Invariant($"Cloud connection lost for {identity.Id}, closing client."));
             }
 
             public static void HandlingConnectionStatusChangedHandler(string deviceId, CloudConnectionStatus connectionStatus)
@@ -499,107 +507,9 @@
 
             public bool IsActive => this.DeviceProxy.IsActive;
 
-<<<<<<< HEAD
             public IDictionary<DeviceSubscription, bool> Subscriptions { get; }
 
             public Task CloseAsync(Exception ex) => this.DeviceProxy.CloseAsync(ex);
-=======
-            public Task CloseAsync(Exception ex) => this.DeviceProxy.CloseAsync(ex);
-        }
-
-        static class Metrics
-        {
-            static readonly GaugeOptions ConnectedClientGaugeOptions = new GaugeOptions
-            {
-                Name = "EdgeHubConnectedClientGauge",
-                MeasurementUnit = Unit.Events
-            };
-
-            public static void SetConnectedClientCountGauge(long amount)
-            {
-                Edge.Util.Metrics.SetGauge(ConnectedClientGaugeOptions, amount);
-            }
-        };
-
-        static class Events
-        {
-            static readonly ILogger Log = Logger.Factory.CreateLogger<ConnectionManager>();
-            const int IdStart = HubCoreEventIds.ConnectionManager;
-
-            enum EventIds
-            {
-                CreateNewCloudConnection = IdStart,
-                NewDeviceConnection,
-                RemoveDeviceConnection,
-                CreateNewCloudConnectionError,
-                ObtainedCloudConnection,
-                ObtainCloudConnectionError,
-                ProcessingTokenNearExpiryEvent,
-                InvokingCloudConnectionLostEvent,
-                InvokingCloudConnectionEstablishedEvent,
-                HandlingConnectionStatusChangedHandler,
-                CloudConnectionLostClosingClient
-            }
-
-            public static void NewCloudConnection(IIdentity identity, Try<ICloudConnection> cloudConnection)
-            {
-                if (cloudConnection.Success)
-                {
-                    Log.LogInformation((int)EventIds.CreateNewCloudConnection, Invariant($"New cloud connection created for device {identity.Id}"));
-                }
-                else
-                {
-                    Log.LogInformation((int)EventIds.CreateNewCloudConnectionError, cloudConnection.Exception, Invariant($"Error creating new device connection for device {identity.Id}"));
-                }
-            }
-
-            public static void NewDeviceConnection(IIdentity identity)
-            {
-                Log.LogInformation((int)EventIds.NewDeviceConnection, Invariant($"New device connection for device {identity.Id}"));
-            }
-
-            public static void RemoveDeviceConnection(string id)
-            {
-                Log.LogInformation((int)EventIds.RemoveDeviceConnection, Invariant($"Device connection removed for device {id}"));
-            }
-
-            internal static void GetCloudConnection(IIdentity identity, Try<ICloudConnection> cloudConnection)
-            {
-                if (cloudConnection.Success)
-                {
-                    Log.LogDebug((int)EventIds.ObtainedCloudConnection, Invariant($"Obtained cloud connection for device {identity.Id}"));
-                }
-                else
-                {
-                    Log.LogInformation((int)EventIds.ObtainCloudConnectionError, cloudConnection.Exception, Invariant($"Error getting cloud connection for device {identity.Id}"));
-                }
-            }
-
-            public static void ProcessingTokenNearExpiryEvent(IIdentity identity)
-            {
-                Log.LogDebug((int)EventIds.ProcessingTokenNearExpiryEvent, Invariant($"Processing token near expiry for {identity.Id}"));
-            }
-
-            public static void InvokingCloudConnectionLostEvent(IIdentity identity)
-            {
-                Log.LogDebug((int)EventIds.InvokingCloudConnectionLostEvent, Invariant($"Invoking cloud connection lost event for {identity.Id}"));
-            }
-
-            public static void InvokingCloudConnectionEstablishedEvent(IIdentity identity)
-            {
-                Log.LogDebug((int)EventIds.InvokingCloudConnectionEstablishedEvent, Invariant($"Invoking cloud connection established event for {identity.Id}"));
-            }
-
-            public static void HandlingConnectionStatusChangedHandler(string deviceId, CloudConnectionStatus connectionStatus)
-            {
-                Log.LogInformation((int)EventIds.HandlingConnectionStatusChangedHandler, Invariant($"Connection status for {deviceId} changed to {connectionStatus}"));
-            }
-
-            public static void CloudConnectionLostClosingClient(IIdentity identity)
-            {
-                Log.LogDebug((int)EventIds.CloudConnectionLostClosingClient, Invariant($"Cloud connection lost for {identity.Id}, closing client."));
-            }
->>>>>>> 23944d83
         }
     }
 }