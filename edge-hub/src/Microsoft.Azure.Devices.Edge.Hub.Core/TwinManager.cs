// Copyright (c) Microsoft. All rights reserved.
// Licensed under the MIT license. See LICENSE file in the project root for full license information.
namespace Microsoft.Azure.Devices.Edge.Hub.Core
{
    using System;
    using System.Collections.Generic;
    using System.Text;
    using System.Threading.Tasks;
    using System.Threading.Tasks.Dataflow;

    using JetBrains.Annotations;

    using Microsoft.Azure.Devices.Edge.Hub.Core.Cloud;
    using Microsoft.Azure.Devices.Edge.Hub.Core.Device;
    using Microsoft.Azure.Devices.Edge.Hub.Core.Identity;
    using Microsoft.Azure.Devices.Edge.Storage;
    using Microsoft.Azure.Devices.Edge.Util;
    using Microsoft.Azure.Devices.Edge.Util.Concurrency;
    using Microsoft.Azure.Devices.Shared;
    using Microsoft.Extensions.Logging;

    using Newtonsoft.Json.Linq;

    public class TwinManager : ITwinManager
    {
        const int TwinPropertyMaxDepth = 5; // taken from IoTHub
        const int TwinPropertyValueMaxLength = 4096; // bytes. taken from IoTHub
        const long TwinPropertyMaxSafeValue = 4503599627370495; // (2^52) - 1. taken from IoTHub
        const long TwinPropertyMinSafeValue = -4503599627370496; // -2^52. taken from IoTHub
        const int TwinPropertyDocMaxLength = 8 * 1024; // 8K bytes. taken from IoTHub
        readonly IMessageConverter<TwinCollection> twinCollectionConverter;
        readonly IMessageConverter<Twin> twinConverter;
        readonly IConnectionManager connectionManager;
        readonly AsyncLock reportedPropertiesLock;
        readonly AsyncLock twinLock;
        readonly ActionBlock<IIdentity> actionBlock;

        public TwinManager(IConnectionManager connectionManager, IMessageConverter<TwinCollection> twinCollectionConverter, IMessageConverter<Twin> twinConverter, Option<IEntityStore<string, TwinInfo>> twinStore)
        {
            this.connectionManager = Preconditions.CheckNotNull(connectionManager, nameof(connectionManager));
            this.twinCollectionConverter = Preconditions.CheckNotNull(twinCollectionConverter, nameof(twinCollectionConverter));
            this.twinConverter = Preconditions.CheckNotNull(twinConverter, nameof(twinConverter));
            this.TwinStore = Preconditions.CheckNotNull(twinStore, nameof(twinStore));
            this.reportedPropertiesLock = new AsyncLock();
            this.twinLock = new AsyncLock();
            this.actionBlock = new ActionBlock<IIdentity>(this.ProcessConnectionEstablishedForDevice);
        }

        internal Option<IEntityStore<string, TwinInfo>> TwinStore { get; }

        public static ITwinManager CreateTwinManager(
            IConnectionManager connectionManager,
            IMessageConverterProvider messageConverterProvider,
            Option<IStoreProvider> storeProvider)
        {
            Preconditions.CheckNotNull(connectionManager, nameof(connectionManager));
            Preconditions.CheckNotNull(messageConverterProvider, nameof(messageConverterProvider));
            Preconditions.CheckNotNull(storeProvider, nameof(storeProvider));
            var twinManager = new TwinManager(
                connectionManager,
                messageConverterProvider.Get<TwinCollection>(),
                messageConverterProvider.Get<Twin>(),
                storeProvider.Match(
                    s => Option.Some(s.GetEntityStore<string, TwinInfo>(Constants.TwinStorePartitionKey)),
                    () => Option.None<IEntityStore<string, TwinInfo>>()));
            connectionManager.CloudConnectionEstablished += twinManager.ConnectionEstablishedCallback;
            return twinManager;
        }

        public async Task<IMessage> GetTwinAsync(string id)
        {
            return await this.TwinStore.Match(
                async (store) =>
                {
                    TwinInfo twinInfo = await this.GetTwinInfoWithStoreSupportAsync(id);
                    return twinInfo.Twin != null
                        ? this.twinConverter.ToMessage(twinInfo.Twin)
                        : throw new InvalidOperationException($"Error getting twin for device {id}. Twin is null.");
                },
                async () =>
                {
                    // pass through to cloud proxy
                    Option<ICloudProxy> cloudProxy = await this.connectionManager.GetCloudConnection(id);
                    return await cloudProxy.Match(async (cp) => await cp.GetTwinAsync(), () => throw new InvalidOperationException($"Cloud proxy unavailable for device {id}"));
                });
        }

        public async Task UpdateDesiredPropertiesAsync(string id, IMessage desiredProperties)
        {
            await this.TwinStore.Map(
                    s => this.UpdateDesiredPropertiesWithStoreSupportAsync(id, desiredProperties))
                .GetOrElse(() => this.SendDesiredPropertiesToDeviceProxy(id, desiredProperties));
        }

        public async Task UpdateReportedPropertiesAsync(string id, IMessage reportedProperties)
        {
            if (!this.TwinStore.HasValue)
            {
                await this.SendReportedPropertiesToCloudProxy(id, reportedProperties);
            }
            else
            {
                await this.UpdateReportedPropertiesWithStoreSupportAsync(id, reportedProperties);
            }
        }

        internal static void ValidateTwinProperties(JToken properties) => ValidateTwinProperties(properties, 1);

        internal void ConnectionEstablishedCallback(object sender, IIdentity identity)
        {
            Events.ConnectionEstablished(identity.Id);
            this.actionBlock.Post(identity);
        }

        internal async Task ExecuteOnTwinStoreResultAsync(string id, Func<TwinInfo, Task> twinStoreHit, Func<Task> twinStoreMiss)
        {
            Option<TwinInfo> cached = await this.TwinStore.Match(s => s.Get(id), () => throw new InvalidOperationException("Missing twin store"));

            if (!cached.HasValue)
            {
                await twinStoreMiss();
            }
            else
            {
                await cached.ForEachAsync(c => twinStoreHit(c));
            }
        }

        internal async Task<TwinInfo> GetTwinInfoWhenCloudOnlineAsync(string id, ICloudProxy cp, bool sendDesiredPropertyUpdate)
        {
            TwinCollection diff = null;

            // Used for returning value to caller
            TwinInfo cached;

            using (await this.twinLock.LockAsync())
            {
                IMessage twinMessage = await cp.GetTwinAsync();
                Twin cloudTwin = this.twinConverter.FromMessage(twinMessage);
                Events.GotTwinFromCloudSuccess(id, cloudTwin.Properties.Desired.Version, cloudTwin.Properties.Reported.Version);
                var newTwin = new TwinInfo(cloudTwin, null);
                cached = newTwin;

                IEntityStore<string, TwinInfo> twinStore = this.TwinStore.Expect(() => new InvalidOperationException("Missing twin store"));

                await twinStore.PutOrUpdate(
                    id,
                    newTwin,
                    t =>
                    {
                        // If the new twin is more recent than the cached twin, update the cached copy.
                        // If not, reject the cloud twin
                        if (t.Twin == null ||
                            cloudTwin.Properties.Desired.Version > t.Twin.Properties.Desired.Version ||
                            cloudTwin.Properties.Reported.Version > t.Twin.Properties.Reported.Version)
                        {
                            if (t.Twin != null)
                            {
                                Events.UpdateCachedTwin(
                                    id,
                                    t.Twin.Properties.Desired.Version,
                                    cloudTwin.Properties.Desired.Version,
                                    t.Twin.Properties.Reported.Version,
                                    cloudTwin.Properties.Reported.Version);
                                cached = new TwinInfo(cloudTwin, t.ReportedPropertiesPatch);

                                // If the device is subscribed to desired property updates and we are refreshing twin as a result
                                // of a connection reset or desired property update, send a patch to the downstream device
                                if (sendDesiredPropertyUpdate)
                                {
                                    Option<IReadOnlyDictionary<DeviceSubscription, bool>> subscriptions = this.connectionManager.GetSubscriptions(id);
                                    subscriptions.ForEach(
                                        s =>
                                        {
                                            if (s.TryGetValue(DeviceSubscription.DesiredPropertyUpdates, out bool hasDesiredPropertyUpdatesSubscription)
                                                && hasDesiredPropertyUpdatesSubscription)
                                            {
                                                Events.SendDesiredPropertyUpdateToSubscriber(
                                                    id,
                                                    t.Twin.Properties.Desired.Version,
                                                    cloudTwin.Properties.Desired.Version);
                                                diff = new TwinCollection(JsonEx.Diff(t.Twin.Properties.Desired, cloudTwin.Properties.Desired));
                                            }
                                        });
                                }
                            }
                        }
                        else
                        {
                            Events.PreserveCachedTwin(
                                id,
                                t.Twin.Properties.Desired.Version,
                                cloudTwin.Properties.Desired.Version,
                                t.Twin.Properties.Reported.Version,
                                cloudTwin.Properties.Reported.Version);
                            cached = t;
                        }

                        return cached;
                    });
            }

            if ((diff != null) && (diff.Count != 0))
            {
                Events.SendDiffToDeviceProxy(diff.ToString(), id);
                IMessage message = this.twinCollectionConverter.ToMessage(diff);
                await this.SendDesiredPropertiesToDeviceProxy(id, message);
            }

            return cached;
        }

        [AssertionMethod]
        static void ValidateIntegerValue(string name, long value)
        {
            if (value > TwinPropertyMaxSafeValue || value < TwinPropertyMinSafeValue)
            {
<<<<<<< HEAD
                throw new InvalidOperationException($"Property {name} has an out of bound value. Valid values are between {TwinPropertyMinSafeValue} and {TwinPropertyMaxSafeValue}");
=======
                IEntityStore<string, TwinInfo> twinStore = this.TwinStore.Expect(() => new InvalidOperationException("Missing twin store"));
                await twinStore.Update(
                    id,
                    u =>
                    {
                        if (u.Twin == null)
                        {
                            if (!cloudVerified)
                            {
                                ValidateTwinCollectionSize(reported);
                            }

                            var twinProperties = new TwinProperties
                            {
                                Desired = new TwinCollection(),
                                Reported = reported
                            };
                            var twin = new Twin(twinProperties);
                            Events.UpdatedCachedReportedProperties(id, reported.Version, cloudVerified);
                            return new TwinInfo(twin, reported);
                        }
                        else
                        {
                            string mergedJson = JsonEx.Merge(u.Twin.Properties.Reported, reported, /*treatNullAsDelete*/ true);
                            var mergedReportedProperties = new TwinCollection(mergedJson);

                            if (!cloudVerified)
                            {
                                ValidateTwinCollectionSize(mergedReportedProperties);
                            }

                            u.Twin.Properties.Reported = mergedReportedProperties;
                            Events.UpdatedCachedReportedProperties(id, mergedReportedProperties.Version, cloudVerified);
                            return u;
                        }
                    });
>>>>>>> 29f5b745
            }
        }

        static void ValidatePropertyNameAndLength(string name)
        {
            if (name != null && Encoding.UTF8.GetByteCount(name) > TwinPropertyValueMaxLength)
            {
                string truncated = name.Substring(0, 10);
                throw new InvalidOperationException($"Length of property name {truncated}.. exceeds maximum length of {TwinPropertyValueMaxLength}");
            }

            // Disabling Possible Null Referece, since name is being tested above.
            // ReSharper disable once PossibleNullReferenceException
            for (int index = 0; index < name.Length; index++)
            {
                char ch = name[index];

                // $ is reserved for service properties like $metadata, $version etc.
                // However, $ is already a reserved character in Mongo, so we need to substitute it with another character like #.
                // So we're also reserving # for service side usage.
                if (char.IsControl(ch) || ch == '.' || ch == '$' || ch == '#' || char.IsWhiteSpace(ch))
                {
                    throw new InvalidOperationException($"Property name {name} contains invalid character '{ch}'");
                }
            }
        }

        static void ValidatePropertyValueLength(string name, string value)
        {
            int valueByteCount = value != null ? Encoding.UTF8.GetByteCount(value) : 0;
            if (valueByteCount > TwinPropertyValueMaxLength)
            {
                throw new InvalidOperationException($"Value associated with property name {name} has length {valueByteCount} that exceeds maximum length of {TwinPropertyValueMaxLength}");
            }
        }

        static void ValidateTwinCollectionSize(TwinCollection collection)
        {
            long size = Encoding.UTF8.GetByteCount(collection.ToJson());
            if (size > TwinPropertyDocMaxLength)
            {
                throw new InvalidOperationException($"Twin properties size {size} exceeds maximum {TwinPropertyDocMaxLength}");
            }
        }

        static void ValidateTwinProperties(JToken properties, int currentDepth)
        {
            foreach (JProperty kvp in ((JObject)properties).Properties())
            {
                ValidatePropertyNameAndLength(kvp.Name);

                ValidateValueType(kvp.Name, kvp.Value);

                string s = kvp.Value.ToString();
                ValidatePropertyValueLength(kvp.Name, s);

                if ((kvp.Value is JValue) && (kvp.Value.Type is JTokenType.Integer))
                {
                    ValidateIntegerValue(kvp.Name, (long)kvp.Value);
                }

                if ((kvp.Value != null) && (kvp.Value is JObject))
                {
                    if (currentDepth > TwinPropertyMaxDepth)
                    {
                        throw new InvalidOperationException($"Nested depth of twin property exceeds {TwinPropertyMaxDepth}");
                    }

                    // do validation recursively
                    ValidateTwinProperties(kvp.Value, currentDepth + 1);
                }
            }
        }

        static void ValidateValueType(string property, JToken value)
        {
            if (!JsonEx.IsValidToken(value))
            {
                throw new InvalidOperationException($"Property {property} has a value of unsupported type. Valid types are integer, float, string, bool, null and nested object");
            }
        }

        async Task<TwinInfo> GetTwinInfoWhenCloudOfflineAsync(string id, Exception e)
        {
            TwinInfo twinInfo = null;
            await this.ExecuteOnTwinStoreResultAsync(
                id,
                t =>
                {
                    twinInfo = t;
                    Events.GetTwinFromStoreWhenOffline(id, twinInfo, e);
                    return Task.CompletedTask;
                },
                () => throw new InvalidOperationException($"Error getting twin for device {id}", e));
            return twinInfo;
        }

        async Task<TwinInfo> GetTwinInfoWithStoreSupportAsync(string id)
        {
            try
            {
                Option<ICloudProxy> cloudProxy = await this.connectionManager.GetCloudConnection(id);
                return await cloudProxy.Map(
                    cp => this.GetTwinInfoWhenCloudOnlineAsync(id, cp, false))
                    .GetOrElse(() => this.GetTwinInfoWhenCloudOfflineAsync(id, new InvalidOperationException($"Error accessing cloud proxy for device {id}")));
            }
            catch (Exception e)
            {
                return await this.GetTwinInfoWhenCloudOfflineAsync(id, e);
            }
        }

        async Task ProcessConnectionEstablishedForDevice(IIdentity identity)
        {
            try
            {
                // Report pending reported properties up to the cloud
                Events.ProcessConnectionEstablishedForDevice(identity.Id);
                using (await this.reportedPropertiesLock.LockAsync())
                {
                    await this.TwinStore.ForEachAsync(
                        async (store) =>
                        {
                            Option<TwinInfo> twinInfo = await store.Get(identity.Id);
                            await twinInfo.ForEachAsync(
                                async (t) =>
                                {
                                    if (t.ReportedPropertiesPatch.Count != 0)
                                    {
                                        IMessage reported = this.twinCollectionConverter.ToMessage(t.ReportedPropertiesPatch);
                                        await this.SendReportedPropertiesToCloudProxy(identity.Id, reported);
                                        await store.Update(identity.Id, u => new TwinInfo(u.Twin, null));
                                        Events.ReportedPropertiesSyncedToCloudSuccess(identity.Id, t.ReportedPropertiesPatch.Version);
                                    }
                                });
                        });
                }

                // Refresh local copy of the twin
                Option<ICloudProxy> cloudProxy = await this.connectionManager.GetCloudConnection(identity.Id);
                await cloudProxy.ForEachAsync(
                    async cp =>
                    {
                        Events.GetTwinOnEstablished(identity.Id);
                        await this.GetTwinInfoWhenCloudOnlineAsync(identity.Id, cp, true /* send update to device */);
                    });
            }
            catch (Exception e)
            {
                Events.ConnectionEstablishedCallbackException(identity.Id, e);
            }
        }

        async Task SendDesiredPropertiesToDeviceProxy(string id, IMessage desired)
        {
            IDeviceProxy deviceProxy = this.connectionManager.GetDeviceConnection(id)
                .Expect(() => new InvalidOperationException($"Device proxy unavailable for device {id}"));
            await deviceProxy.OnDesiredPropertyUpdates(desired);
            TwinCollection patch = this.twinCollectionConverter.FromMessage(desired);
            Events.SentDesiredPropertiesToDevice(id, patch.Version);
        }

        async Task SendReportedPropertiesToCloudProxy(string id, IMessage reported)
        {
            Option<ICloudProxy> cloudProxy = await this.connectionManager.GetCloudConnection(id);
            if (!cloudProxy.HasValue)
            {
                throw new InvalidOperationException($"Cloud proxy unavailable for device {id}");
            }

            await cloudProxy.ForEachAsync(cp => cp.UpdateReportedPropertiesAsync(reported));
        }

        async Task UpdateDesiredPropertiesWhenTwinStoreHasTwinAsync(string id, TwinCollection desired)
        {
            bool getTwin = false;
            IMessage message = this.twinCollectionConverter.ToMessage(desired);
            using (await this.twinLock.LockAsync())
            {
                IEntityStore<string, TwinInfo> twinStore = this.TwinStore.Expect(() => new InvalidOperationException("Missing twin store"));

                await twinStore.Update(
                    id,
                    u =>
                    {
                        // Save the patch only if it is the next one that can be applied
                        if (desired.Version == u.Twin.Properties.Desired.Version + 1)
                        {
                            Events.InOrderDesiredPropertyPatchReceived(
                                id,
                                u.Twin.Properties.Desired.Version,
                                desired.Version);
                            string mergedJson = JsonEx.Merge(u.Twin.Properties.Desired, desired, /*treatNullAsDelete*/ true);
                            u.Twin.Properties.Desired = new TwinCollection(mergedJson);
                        }
                        else
                        {
                            Events.OutOfOrderDesiredPropertyPatchReceived(
                                id,
                                u.Twin.Properties.Desired.Version,
                                desired.Version);
                            getTwin = true;
                        }

                        return new TwinInfo(u.Twin, u.ReportedPropertiesPatch);
                    });
            }

            // Refresh local copy of the twin since we received an out-of-order patch
            if (getTwin)
            {
                Option<ICloudProxy> cloudProxy = await this.connectionManager.GetCloudConnection(id);
                await cloudProxy.ForEachAsync(cp => this.GetTwinInfoWhenCloudOnlineAsync(id, cp, true /* send update to device */));
            }
            else
            {
                await this.SendDesiredPropertiesToDeviceProxy(id, message);
            }
        }

        async Task UpdateDesiredPropertiesWhenTwinStoreNeedsTwinAsync(string id, TwinCollection desired)
        {
            await this.GetTwinInfoWithStoreSupportAsync(id);
            await this.UpdateDesiredPropertiesWhenTwinStoreHasTwinAsync(id, desired);
        }

        async Task UpdateDesiredPropertiesWithStoreSupportAsync(string id, IMessage desiredProperties)
        {
            try
            {
                TwinCollection desired = this.twinCollectionConverter.FromMessage(desiredProperties);
                await this.ExecuteOnTwinStoreResultAsync(
                    id,
                    t => this.UpdateDesiredPropertiesWhenTwinStoreHasTwinAsync(id, desired),
                    () => this.UpdateDesiredPropertiesWhenTwinStoreNeedsTwinAsync(id, desired));
            }
            catch (Exception e)
            {
                throw new InvalidOperationException($"Error processing desired properties for device {id}", e);
            }
        }

        async Task UpdateReportedPropertiesPatchAsync(string id, TwinInfo newTwinInfo, TwinCollection reportedProperties)
        {
            try
            {
                using (await this.twinLock.LockAsync())
                {
                    IEntityStore<string, TwinInfo> twinStore = this.TwinStore.Expect(() => new InvalidOperationException("Missing twin store"));

                    await twinStore.PutOrUpdate(
                        id,
                        newTwinInfo,
                        u =>
                        {
                            string mergedJson = JsonEx.Merge(u.ReportedPropertiesPatch, reportedProperties, /*treatNullAsDelete*/ false);
                            var mergedPatch = new TwinCollection(mergedJson);
                            Events.UpdatingReportedPropertiesPatchCollection(id, mergedPatch.Version);
                            return new TwinInfo(u.Twin, mergedPatch);
                        });
                }
            }
            catch (Exception e)
            {
                throw new InvalidOperationException($"Error updating twin patch for device {id}", e);
            }
        }

        async Task UpdateReportedPropertiesWhenTwinStoreHasTwinAsync(string id, TwinCollection reported, bool cloudVerified)
        {
            using (await this.twinLock.LockAsync())
            {
                IEntityStore<string, TwinInfo> twinStore = this.TwinStore.Expect(() => new InvalidOperationException("Missing twin store"));
                await twinStore.Update(
                    id,
                    u =>
                    {
                        string mergedJson = JsonEx.Merge(u.Twin.Properties.Reported, reported, /*treatNullAsDelete*/ true);
                        var mergedProperty = new TwinCollection(mergedJson);
                        if (!cloudVerified)
                        {
                            ValidateTwinCollectionSize(mergedProperty);
                        }

                        u.Twin.Properties.Reported = mergedProperty;
                        Events.UpdatedCachedReportedProperties(id, u.Twin.Properties.Reported.Version, cloudVerified);
                        return u;
                    });
            }
        }

        async Task UpdateReportedPropertiesWhenTwinStoreNeedsTwinAsync(string id, TwinCollection reported, bool cloudVerified)
        {
            try
            {
                await this.GetTwinInfoWithStoreSupportAsync(id);
            }
            catch (Exception e)
            {
                // If we fail to find the twin in the twin store, then we simply store the reported property
                // patch and wait for the next GetTwin or ConnectionEstablished callback to fetch the twin
                Events.MissingTwinOnUpdateReported(id, e);
                throw new TwinNotFoundException("Twin unavailable", e);
            }

            await this.UpdateReportedPropertiesWhenTwinStoreHasTwinAsync(id, reported, cloudVerified);
        }

        async Task UpdateReportedPropertiesWithStoreSupportAsync(string id, IMessage reportedProperties)
        {
            try
            {
                using (await this.reportedPropertiesLock.LockAsync())
                {
                    bool updatePatch;
                    bool cloudVerified = false;
                    IEntityStore<string, TwinInfo> twinStore = this.TwinStore.Expect(() => new InvalidOperationException("Missing twin store"));

                    Option<TwinInfo> info = await twinStore.Get(id);

                    // If the reported properties patch is not null, we will not attempt to write the reported
                    // properties to the cloud as we are still waiting for a connection established callback
                    // to sync the local reported properties with that of the cloud
                    updatePatch = info.Map(
                        (ti) =>
                        {
                            if (ti.ReportedPropertiesPatch.Count != 0)
                            {
                                Events.NeedsUpdateCachedReportedPropertiesPatch(id, ti.ReportedPropertiesPatch.Version);
                                return true;
                            }
                            else
                            {
                                return false;
                            }
                        }).GetOrElse(false);

                    TwinCollection reported = this.twinCollectionConverter.FromMessage(reportedProperties);

                    if (!updatePatch)
                    {
                        try
                        {
                            await this.SendReportedPropertiesToCloudProxy(id, reportedProperties);
                            Events.SentReportedPropertiesToCloud(id, reported.Version);
                            cloudVerified = true;
                        }
                        catch (Exception e)
                        {
                            Events.UpdateReportedToCloudException(id, e);
                            updatePatch = true;
                        }
                    }

                    if (!cloudVerified)
                    {
                        ValidateTwinProperties(JToken.Parse(reported.ToJson()), 1);
                        Events.ValidatedTwinPropertiesSuccess(id, reported.Version);
                    }

                    // Update the local twin's reported properties and swallow the exception if we failed
                    // to cache the twin
                    try
                    {
                        await this.ExecuteOnTwinStoreResultAsync(
                            id,
                            (t) => this.UpdateReportedPropertiesWhenTwinStoreHasTwinAsync(id, reported, cloudVerified),
                            () => this.UpdateReportedPropertiesWhenTwinStoreNeedsTwinAsync(id, reported, cloudVerified));
                    }
                    catch (TwinNotFoundException)
                    {
                    }

                    if (updatePatch)
                    {
                        // Update the collective patch of reported properties
                        await this.UpdateReportedPropertiesPatchAsync(
                            id,
                            new TwinInfo(null, reported) /* only used when twin was not previously cached */,
                            reported);
                    }
                }
            }
            catch (Exception e)
            {
                Events.UpdateReportedPropertiesFailed(id, e);
                throw; /* we only throw if we were unable to write to the db */
            }
        }

        static class Events
        {
            const int IdStart = HubCoreEventIds.TwinManager;
            static readonly ILogger Log = Logger.Factory.CreateLogger<TwinManager>();

            enum EventIds
            {
                UpdateReportedToCloudException = IdStart,
                ReportedPropertiesSyncedToCloudSuccess,
                ValidatedTwinPropertiesSuccess,
                SentReportedPropertiesToCloud,
                NeedsUpdateCachedReportedPropertiesPatch,
                UpdatingReportedPropertiesPatchCollection,
                UpdatedCachedReportedProperties,
                GetTwinFromStoreWhenOffline,
                GotTwinFromCloudSuccess,
                UpdateCachedTwin,
                SendDesiredPropertyUpdateToSubscriber,
                PreserveCachedTwin,
                ConnectionEstablished,
                GetTwinOnEstablished,
                SendDiffToDeviceProxy,
                ProcessConnectionEstablishedForDevice,
                SentDesiredPropertiesToDevice,
                InOrderDesiredPropertyPatchReceived,
                OutOfOrderDesiredPropertyPatchReceived,
                ConnectionEstablishedCallbackException,
                MissingTwinOnUpdateReported,
                UpdateReportedPropertiesFailed
            }

            public static void ConnectionEstablished(string id)
            {
                Log.LogDebug((int)EventIds.ConnectionEstablished, $"ConnectionEstablished for {id}");
            }

            public static void ConnectionEstablishedCallbackException(string id, Exception e)
            {
                if (e.HasTimeoutException())
                {
                    Log.LogDebug(
                        (int)EventIds.ConnectionEstablishedCallbackException,
                        $"Timed out while processing connection established callback for client {id} - {e.GetType()} {e.Message}");
                }
                else
                {
                    Log.LogWarning(
                        (int)EventIds.ConnectionEstablishedCallbackException,
                        e,
                        $"Error in connection established callback for client {id}");
                }
            }

            public static void GetTwinFromStoreWhenOffline(string id, TwinInfo twinInfo, Exception e)
            {
                if (twinInfo.Twin != null)
                {
                    Log.LogDebug(
                        (int)EventIds.GetTwinFromStoreWhenOffline,
                        $"Getting twin for {id} at desired version " +
                        $"{twinInfo.Twin.Properties.Desired.Version} reported version {twinInfo.Twin.Properties.Reported.Version} from local store. Get from cloud threw {e.GetType()} {e.Message}");
                }
                else
                {
                    Log.LogDebug((int)EventIds.GetTwinFromStoreWhenOffline, $"Getting twin info for {id}, but twin is null. Get from cloud threw {e.GetType()} {e.Message}");
                }
            }

            public static void GetTwinOnEstablished(string id)
            {
                Log.LogDebug((int)EventIds.GetTwinOnEstablished, $"Getting twin for {id} on ConnectionEstablished");
            }

            public static void GotTwinFromCloudSuccess(string id, long desiredVersion, long reportedVersion)
            {
                Log.LogDebug(
                    (int)EventIds.GotTwinFromCloudSuccess,
                    $"Successfully got twin for {id} from cloud at " +
                    $"desired version {desiredVersion} reported version {reportedVersion}");
            }

            public static void InOrderDesiredPropertyPatchReceived(string id, long from, long to)
            {
                Log.LogDebug(
                    (int)EventIds.InOrderDesiredPropertyPatchReceived,
                    "In order desired property patch" +
                    $" from {from} to {to} for device {id}");
            }

            public static void MissingTwinOnUpdateReported(string id, Exception e)
            {
                Log.LogDebug(
                    (int)EventIds.MissingTwinOnUpdateReported,
                    $"Failed to find twin for {id}" +
                    $" while updating reported properties with error {e.Message}");
            }

            public static void NeedsUpdateCachedReportedPropertiesPatch(string id, long version)
            {
                Log.LogDebug(
                    (int)EventIds.NeedsUpdateCachedReportedPropertiesPatch,
                    "Collective reported properties needs " +
                    $"update for {id} and reported properties version {version}");
            }

            public static void OutOfOrderDesiredPropertyPatchReceived(string id, long from, long to)
            {
                Log.LogDebug(
                    (int)EventIds.OutOfOrderDesiredPropertyPatchReceived,
                    "Out of order desired property patch" +
                    $" from {from} to {to} for device {id}");
            }

            public static void PreserveCachedTwin(string id, long cachedDesired, long cloudDesired, long cachedReported, long cloudReported)
            {
                Log.LogDebug(
                    (int)EventIds.PreserveCachedTwin,
                    $"Local twin for {id} at higher or equal desired version " +
                    $"{cachedDesired} compared to cloud {cloudDesired} or reported version {cachedReported} compared to cloud" +
                    $" {cloudReported}");
            }

            public static void ProcessConnectionEstablishedForDevice(string id)
            {
                Log.LogDebug((int)EventIds.ProcessConnectionEstablishedForDevice, $"Processing ConnectionEstablished for device {id}");
            }

            public static void ReportedPropertiesSyncedToCloudSuccess(string identity, long version)
            {
                Log.LogInformation((int)EventIds.ReportedPropertiesSyncedToCloudSuccess, $"Synced cloud's reported properties at version {version} with edge for {identity}");
            }

            public static void SendDesiredPropertyUpdateToSubscriber(string id, long oldDesiredVersion, long cloudDesiredVersion)
            {
                Log.LogDebug(
                    (int)EventIds.SendDesiredPropertyUpdateToSubscriber,
                    $"Sending desired property update for {id}" +
                    $" old desired version {oldDesiredVersion} cloud desired version {cloudDesiredVersion}");
            }

            public static void SendDiffToDeviceProxy(string diff, string id)
            {
                Log.LogDebug((int)EventIds.SendDiffToDeviceProxy, $"Sending diff {diff} to {id}");
            }

            public static void SentDesiredPropertiesToDevice(string id, long version)
            {
                Log.LogDebug((int)EventIds.SentDesiredPropertiesToDevice, $"Sent desired properties at version {version} to device {id}");
            }

            public static void SentReportedPropertiesToCloud(string id, long version)
            {
                Log.LogDebug(
                    (int)EventIds.SentReportedPropertiesToCloud,
                    "Successfully sent reported properties to cloud " +
                    $"for {id} and reported properties version {version}");
            }

            public static void UpdateCachedTwin(string id, long cachedDesired, long cloudDesired, long cachedReported, long cloudReported)
            {
                Log.LogDebug(
                    (int)EventIds.UpdateCachedTwin,
                    $"Updating cached twin for {id} from " +
                    $"desired version {cachedDesired} to {cloudDesired} and reported version {cachedReported} to " +
                    $"{cloudReported}");
            }

            public static void UpdatedCachedReportedProperties(string id, long reportedVersion, bool cloudVerified)
            {
                Log.LogDebug(
                    (int)EventIds.UpdatedCachedReportedProperties,
                    $"Updated cached reported property for {id} " +
                    $"at reported property version {reportedVersion} cloudVerified {cloudVerified}");
            }

            public static void UpdateReportedPropertiesFailed(string id, Exception e)
            {
                Log.LogWarning(
                    (int)EventIds.UpdateReportedPropertiesFailed,
                    "Failed to update reported " +
                    $" properties for {id} with error {e.Message}");
            }

            public static void UpdateReportedToCloudException(string identity, Exception e)
            {
                Log.LogInformation((int)EventIds.UpdateReportedToCloudException, $"Updating reported properties for {identity} in cloud failed with error {e.GetType()} {e.Message}");
            }

            public static void UpdatingReportedPropertiesPatchCollection(string id, long version)
            {
                Log.LogDebug(
                    (int)EventIds.UpdatingReportedPropertiesPatchCollection,
                    "Updating collective reported properties " +
                    $"patch for {id} at version {version}");
            }

            public static void ValidatedTwinPropertiesSuccess(string id, long version)
            {
                Log.LogDebug(
                    (int)EventIds.ValidatedTwinPropertiesSuccess,
                    "Successfully validated reported properties of " +
                    $"twin with id {id} and reported properties version {version}");
            }
        }
    }
}<|MERGE_RESOLUTION|>--- conflicted
+++ resolved
@@ -88,8 +88,8 @@
         public async Task UpdateDesiredPropertiesAsync(string id, IMessage desiredProperties)
         {
             await this.TwinStore.Map(
-                    s => this.UpdateDesiredPropertiesWithStoreSupportAsync(id, desiredProperties))
-                .GetOrElse(() => this.SendDesiredPropertiesToDeviceProxy(id, desiredProperties));
+                s => this.UpdateDesiredPropertiesWithStoreSupportAsync(id, desiredProperties)
+            ).GetOrElse(() => this.SendDesiredPropertiesToDeviceProxy(id, desiredProperties));
         }
 
         public async Task UpdateReportedPropertiesAsync(string id, IMessage reportedProperties)
@@ -129,7 +129,6 @@
         internal async Task<TwinInfo> GetTwinInfoWhenCloudOnlineAsync(string id, ICloudProxy cp, bool sendDesiredPropertyUpdate)
         {
             TwinCollection diff = null;
-
             // Used for returning value to caller
             TwinInfo cached;
 
@@ -163,7 +162,6 @@
                                     t.Twin.Properties.Reported.Version,
                                     cloudTwin.Properties.Reported.Version);
                                 cached = new TwinInfo(cloudTwin, t.ReportedPropertiesPatch);
-
                                 // If the device is subscribed to desired property updates and we are refreshing twin as a result
                                 // of a connection reset or desired property update, send a patch to the downstream device
                                 if (sendDesiredPropertyUpdate)
@@ -215,46 +213,7 @@
         {
             if (value > TwinPropertyMaxSafeValue || value < TwinPropertyMinSafeValue)
             {
-<<<<<<< HEAD
                 throw new InvalidOperationException($"Property {name} has an out of bound value. Valid values are between {TwinPropertyMinSafeValue} and {TwinPropertyMaxSafeValue}");
-=======
-                IEntityStore<string, TwinInfo> twinStore = this.TwinStore.Expect(() => new InvalidOperationException("Missing twin store"));
-                await twinStore.Update(
-                    id,
-                    u =>
-                    {
-                        if (u.Twin == null)
-                        {
-                            if (!cloudVerified)
-                            {
-                                ValidateTwinCollectionSize(reported);
-                            }
-
-                            var twinProperties = new TwinProperties
-                            {
-                                Desired = new TwinCollection(),
-                                Reported = reported
-                            };
-                            var twin = new Twin(twinProperties);
-                            Events.UpdatedCachedReportedProperties(id, reported.Version, cloudVerified);
-                            return new TwinInfo(twin, reported);
-                        }
-                        else
-                        {
-                            string mergedJson = JsonEx.Merge(u.Twin.Properties.Reported, reported, /*treatNullAsDelete*/ true);
-                            var mergedReportedProperties = new TwinCollection(mergedJson);
-
-                            if (!cloudVerified)
-                            {
-                                ValidateTwinCollectionSize(mergedReportedProperties);
-                            }
-
-                            u.Twin.Properties.Reported = mergedReportedProperties;
-                            Events.UpdatedCachedReportedProperties(id, mergedReportedProperties.Version, cloudVerified);
-                            return u;
-                        }
-                    });
->>>>>>> 29f5b745
             }
         }
 
@@ -271,7 +230,6 @@
             for (int index = 0; index < name.Length; index++)
             {
                 char ch = name[index];
-
                 // $ is reserved for service properties like $metadata, $version etc.
                 // However, $ is already a reserved character in Mongo, so we need to substitute it with another character like #.
                 // So we're also reserving # for service side usage.
@@ -358,8 +316,8 @@
             {
                 Option<ICloudProxy> cloudProxy = await this.connectionManager.GetCloudConnection(id);
                 return await cloudProxy.Map(
-                    cp => this.GetTwinInfoWhenCloudOnlineAsync(id, cp, false))
-                    .GetOrElse(() => this.GetTwinInfoWhenCloudOfflineAsync(id, new InvalidOperationException($"Error accessing cloud proxy for device {id}")));
+                    cp => this.GetTwinInfoWhenCloudOnlineAsync(id, cp, false)
+                ).GetOrElse(() => this.GetTwinInfoWhenCloudOfflineAsync(id, new InvalidOperationException($"Error accessing cloud proxy for device {id}")));
             }
             catch (Exception e)
             {
@@ -532,16 +490,36 @@
                     id,
                     u =>
                     {
-                        string mergedJson = JsonEx.Merge(u.Twin.Properties.Reported, reported, /*treatNullAsDelete*/ true);
-                        var mergedProperty = new TwinCollection(mergedJson);
-                        if (!cloudVerified)
-                        {
-                            ValidateTwinCollectionSize(mergedProperty);
+                        if (u.Twin == null)
+                        {
+                            if (!cloudVerified)
+                            {
+                                ValidateTwinCollectionSize(reported);
+                            }
+
+                            var twinProperties = new TwinProperties
+                            {
+                                Desired = new TwinCollection(),
+                                Reported = reported
+                            };
+                            var twin = new Twin(twinProperties);
+                            Events.UpdatedCachedReportedProperties(id, reported.Version, cloudVerified);
+                            return new TwinInfo(twin, reported);
                         }
-
-                        u.Twin.Properties.Reported = mergedProperty;
-                        Events.UpdatedCachedReportedProperties(id, u.Twin.Properties.Reported.Version, cloudVerified);
-                        return u;
+                        else
+                        {
+                            string mergedJson = JsonEx.Merge(u.Twin.Properties.Reported, reported, /*treatNullAsDelete*/ true);
+                            var mergedReportedProperties = new TwinCollection(mergedJson);
+
+                            if (!cloudVerified)
+                            {
+                                ValidateTwinCollectionSize(mergedReportedProperties);
+                            }
+
+                            u.Twin.Properties.Reported = mergedReportedProperties;
+                            Events.UpdatedCachedReportedProperties(id, mergedReportedProperties.Version, cloudVerified);
+                            return u;
+                        }
                     });
             }
         }
@@ -556,6 +534,7 @@
             {
                 // If we fail to find the twin in the twin store, then we simply store the reported property
                 // patch and wait for the next GetTwin or ConnectionEstablished callback to fetch the twin
+
                 Events.MissingTwinOnUpdateReported(id, e);
                 throw new TwinNotFoundException("Twin unavailable", e);
             }
@@ -574,7 +553,6 @@
                     IEntityStore<string, TwinInfo> twinStore = this.TwinStore.Expect(() => new InvalidOperationException("Missing twin store"));
 
                     Option<TwinInfo> info = await twinStore.Get(id);
-
                     // If the reported properties patch is not null, we will not attempt to write the reported
                     // properties to the cloud as we are still waiting for a connection established callback
                     // to sync the local reported properties with that of the cloud
@@ -647,8 +625,8 @@
 
         static class Events
         {
+            static readonly ILogger Log = Logger.Factory.CreateLogger<TwinManager>();
             const int IdStart = HubCoreEventIds.TwinManager;
-            static readonly ILogger Log = Logger.Factory.CreateLogger<TwinManager>();
 
             enum EventIds
             {
