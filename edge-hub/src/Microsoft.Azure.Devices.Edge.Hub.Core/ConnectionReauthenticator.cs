// Copyright (c) Microsoft. All rights reserved.

namespace Microsoft.Azure.Devices.Edge.Hub.Core
{
    using System;
    using System.Collections.Generic;
    using System.Linq;
    using System.Threading.Tasks;
    using System.Timers;
    using Microsoft.Azure.Devices.Edge.Hub.Core.Device;
    using Microsoft.Azure.Devices.Edge.Hub.Core.Identity;
    using Microsoft.Azure.Devices.Edge.Hub.Core.Identity.Service;
    using Microsoft.Azure.Devices.Edge.Util;
    using Microsoft.Extensions.Logging;
    using Timer = System.Timers.Timer;

    public sealed class ConnectionReauthenticator : IDisposable
    {
        readonly IConnectionManager connectionManager;
        readonly IAuthenticator authenticator;
        readonly ICredentialsCache credentialsCache;
        readonly Timer timer;
        readonly IIdentity edgeHubIdentity;
        readonly IDeviceScopeIdentitiesCache deviceScopeIdentitiesCache;

        public ConnectionReauthenticator(
            IConnectionManager connectionManager,
            IAuthenticator authenticator,
            ICredentialsCache credentialsCache,
            IDeviceScopeIdentitiesCache deviceScopeIdentitiesCache,
            TimeSpan reauthenticateFrequency,
            IIdentity edgeHubIdentity)
        {
            this.connectionManager = Preconditions.CheckNotNull(connectionManager, nameof(connectionManager));
            this.authenticator = Preconditions.CheckNotNull(authenticator, nameof(authenticator));
            this.credentialsCache = Preconditions.CheckNotNull(credentialsCache, nameof(credentialsCache));
            this.edgeHubIdentity = Preconditions.CheckNotNull(edgeHubIdentity, nameof(edgeHubIdentity));
            this.deviceScopeIdentitiesCache = Preconditions.CheckNotNull(deviceScopeIdentitiesCache, nameof(deviceScopeIdentitiesCache));
            this.timer = new Timer(reauthenticateFrequency.TotalMilliseconds);
            this.timer.Elapsed += this.ReauthenticateConnections;
            this.connectionManager.CloudConnectionEstablished += this.CloudConnectionEstablishedHandler;
            this.deviceScopeIdentitiesCache.ServiceIdentityUpdated += this.HandleServiceIdentityUpdate;
            this.deviceScopeIdentitiesCache.ServiceIdentityRemoved += this.HandleServiceIdentityRemove;
        }

        void CloudConnectionEstablishedHandler(object sender, IIdentity identity)
        {
            if (this.edgeHubIdentity.Id.Equals(identity.Id))
            {
                Events.EdgeHubConnectionReestablished();
                this.deviceScopeIdentitiesCache.InitiateCacheRefresh();
            }
        }

        public void Init()
        {
            Events.StartingReauthTimer(this.timer);
            this.timer.Start();
        }

        async void ReauthenticateConnections(object sender, ElapsedEventArgs elapsedEventArgs)
        {
            try
            {
                Events.ReauthenticatingClients();
                IList<IIdentity> identities = this.connectionManager.GetConnectedClients().ToList();
                foreach (IIdentity identity in identities)
                {
                    try
                    {
                        if (this.IsEdgeHubIdentity(identity.Id))
                        {
                            continue;
                        }

                        Option<IClientCredentials> clientCredentials = await this.credentialsCache.Get(identity);
                        bool result = await clientCredentials
                            .Map(
                                async c =>
                                {
                                    bool authRes = await this.authenticator.ReauthenticateAsync(c);
                                    Events.ClientCredentialsResult(identity, authRes);
                                    return authRes;
                                })
                            .GetOrElse(
                                () =>
                                {
                                    Events.ClientCredentialsNotFound(identity);
                                    return Task.FromResult(false);
                                });

                        if (!result)
                        {
                            Events.NotReauthenticated(identity.Id);
                            await this.connectionManager.RemoveDeviceConnection(identity.Id);
                        }
                    }
                    catch (Exception e)
                    {
                        Events.ErrorReauthenticating(identity.Id, e);
                    }
                }
            }
            catch (Exception e)
            {
                Events.ErrorReauthenticating(e);
            }
        }

        async void HandleServiceIdentityUpdate(object sender, ServiceIdentity serviceIdentity)
        {
            try
            {
                Events.ServiceIdentityUpdated(serviceIdentity.Id);
                if (this.IsEdgeHubIdentity(serviceIdentity.Id))
                {
                    return;
                }

                Option<IDeviceProxy> deviceProxy = this.connectionManager.GetDeviceConnection(serviceIdentity.Id);
                if (deviceProxy.HasValue)
                {
                    await deviceProxy.ForEachAsync(
                        async dp =>
                        {
                            Option<IClientCredentials> clientCredentials = await this.credentialsCache.Get(dp.Identity);
                            await clientCredentials.ForEachAsync(
                                async c =>
                                {
                                    if (!await this.authenticator.ReauthenticateAsync(c))
                                    {
                                        Events.ServiceIdentityUpdatedRemoving(serviceIdentity.Id);
                                        await this.connectionManager.RemoveDeviceConnection(c.Identity.Id);
                                    }
                                    else
                                    {
                                        Events.ServiceIdentityUpdatedValidated(serviceIdentity.Id);
                                    }
                                });
                        });
                }
                else
                {
                    Events.DeviceNotConnected(serviceIdentity.Id);
                }
            }
            catch (Exception ex)
            {
                Events.ErrorReauthenticating(serviceIdentity.Id, ex);
            }
        }

        async void HandleServiceIdentityRemove(object sender, string id)
        {
            try
            {
                if (this.IsEdgeHubIdentity(id))
                {
                    return;
                }

                Events.ServiceIdentityRemoved(id);
                await this.connectionManager.RemoveDeviceConnection(id);
            }
            catch (Exception ex)
            {
                Events.ErrorRemovingConnection(ex, id);
            }
        }

        bool IsEdgeHubIdentity(string id) => this.edgeHubIdentity.Id.Equals(id);

        static class Events
        {
            static readonly ILogger Log = Logger.Factory.CreateLogger<ConnectionReauthenticator>();
            const int IdStart = HubCoreEventIds.PeriodicConnectionAuthenticator;

            enum EventIds
            {
                ErrorReauthenticating = IdStart,
                ErrorRemovingConnection,
                ServiceIdentityUpdated,
                ServiceIdentityUpdatedRemoving,
                ServiceIdentityUpdatedValidated,
                ServiceIdentityRemoved,
                ClientCredentialsResult,
                DeviceNotConnected,
                StartingReauthTimer,
                ReauthenticatingClients,
                EdgeHubConnectionReestablished
            }

            public static void ErrorReauthenticating(Exception ex)
            {
                Log.LogWarning((int)EventIds.ErrorReauthenticating, ex, "Error re-authenticating connected clients.");
            }

            internal static void ErrorReauthenticating(string id, Exception ex)
            {
                Log.LogWarning((int)EventIds.ErrorReauthenticating, ex, $"Error re-authenticating client {id}, closing the connection.");
            }

            public static void ClientCredentialsResult(IIdentity identity, bool result)
            {
                if (result)
                {
                    Log.LogDebug((int)EventIds.ClientCredentialsResult, $"Reauthenticated client {identity.Id} successfully");
                }
                else
                {
                    Log.LogWarning((int)EventIds.ClientCredentialsResult, $"Reauthenticating client {identity.Id} failed, removing client connection");
                }
            }

            public static void ClientCredentialsNotFound(IIdentity identity)
            {
                Log.LogError((int)EventIds.ClientCredentialsResult, $"Unable to reauthenticate client {identity.Id} as the client credentials were not found, removing client connection");
            }

            public static void ErrorRemovingConnection(Exception exception, string id)
            {
                Log.LogWarning((int)EventIds.ErrorRemovingConnection, exception, $"Error removing connection for {id} after service identity was removed from device scope.");
            }

            public static void ServiceIdentityUpdated(string serviceIdentityId)
            {
                Log.LogInformation((int)EventIds.ServiceIdentityUpdated, $"Service identity for {serviceIdentityId} in device scope was updated.");
            }

            public static void ServiceIdentityUpdatedRemoving(string serviceIdentityId)
            {
                Log.LogInformation((int)EventIds.ServiceIdentityUpdatedRemoving, $"Service identity for {serviceIdentityId} in device scope was updated, dropping client connection.");
            }

            public static void ServiceIdentityUpdatedValidated(string serviceIdentityId)
            {
                Log.LogInformation((int)EventIds.ServiceIdentityUpdatedValidated, $"Service identity for {serviceIdentityId} in device scope was updated, client connection was re-validated.");
            }

            public static void ServiceIdentityRemoved(string id)
            {
<<<<<<< HEAD
                Log.LogInformation((int)EventIds.ServiceIdentityRemoved, $"Service identity for {id} in device scope was removed, dropping client connection.");
=======
                Log.LogInformation((int)EventIds.ServiceIdentityRemoved, $"Service identity for {id} was removed from device scope, dropping client connection.");
>>>>>>> c9a4e659
            }

            public static void DeviceNotConnected(string id)
            {
                Log.LogDebug((int)EventIds.DeviceNotConnected, $"Service identity for {id} in device scope was updated, but {id} is not connected to EdgeHub");
            }

            public static void StartingReauthTimer(Timer timer)
            {
                Log.LogInformation((int)EventIds.StartingReauthTimer, $"Starting timer to authenticate connections with a period of {timer.Interval / 1000} seconds");
            }

            public static void ReauthenticatingClients()
            {
<<<<<<< HEAD
                Log.LogDebug((int)EventIds.ReauthenticatingClients, "Reauthenticating connected clients");
=======
                Log.LogInformation((int)EventIds.ReauthenticatingClients, "Reauthenticating connected clients");
>>>>>>> c9a4e659
            }

            public static void EdgeHubConnectionReestablished()
            {
                Log.LogDebug((int)EventIds.EdgeHubConnectionReestablished, "EdgeHub cloud connection established, refreshing device scope cache.");
<<<<<<< HEAD
=======
            }

            public static void NotReauthenticated(string id)
            {
                Log.LogInformation((int)EventIds.ServiceIdentityRemoved, $"Unable to re-authenticate {id}, dropping client connection.");
>>>>>>> c9a4e659
            }
        }

        public void Dispose() => this.timer?.Dispose();
    }
}<|MERGE_RESOLUTION|>--- conflicted
+++ resolved
@@ -239,11 +239,7 @@
 
             public static void ServiceIdentityRemoved(string id)
             {
-<<<<<<< HEAD
-                Log.LogInformation((int)EventIds.ServiceIdentityRemoved, $"Service identity for {id} in device scope was removed, dropping client connection.");
-=======
                 Log.LogInformation((int)EventIds.ServiceIdentityRemoved, $"Service identity for {id} was removed from device scope, dropping client connection.");
->>>>>>> c9a4e659
             }
 
             public static void DeviceNotConnected(string id)
@@ -258,24 +254,17 @@
 
             public static void ReauthenticatingClients()
             {
-<<<<<<< HEAD
-                Log.LogDebug((int)EventIds.ReauthenticatingClients, "Reauthenticating connected clients");
-=======
                 Log.LogInformation((int)EventIds.ReauthenticatingClients, "Reauthenticating connected clients");
->>>>>>> c9a4e659
             }
 
             public static void EdgeHubConnectionReestablished()
             {
                 Log.LogDebug((int)EventIds.EdgeHubConnectionReestablished, "EdgeHub cloud connection established, refreshing device scope cache.");
-<<<<<<< HEAD
-=======
             }
 
             public static void NotReauthenticated(string id)
             {
                 Log.LogInformation((int)EventIds.ServiceIdentityRemoved, $"Unable to re-authenticate {id}, dropping client connection.");
->>>>>>> c9a4e659
             }
         }
 
